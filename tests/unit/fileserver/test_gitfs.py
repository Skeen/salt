--- conflicted
+++ resolved
@@ -405,41 +405,6 @@
 
         username_key = str('USERNAME')
         orig_username = os.environ.get(username_key)
-<<<<<<< HEAD
-        if username_key not in os.environ:
-
-            def cleanup_environ(environ):
-                os.environ.clear()
-                os.environ.update(environ)
-
-            self.addCleanup(cleanup_environ, os.environ.copy())
-            try:
-                if salt.utils.platform.is_windows():
-                    os.environ[username_key] = \
-                        salt.utils.win_functions.get_current_user()
-                else:
-                    os.environ[username_key] = \
-                        pwd.getpwuid(os.geteuid()).pw_name
-            except AttributeError:
-                log.error(
-                    'Unable to get effective username, falling back to '
-                    '\'root\'.'
-                )
-                os.environ[username_key] = str('root')
-
-        repo.index.add([x for x in os.listdir(TMP_REPO_DIR)
-                        if x != '.git'])
-        repo.index.commit('Test')
-
-        # Add another branch with unicode characters in the name
-        repo.create_head(UNICODE_ENVNAME, 'HEAD')
-
-        # Add a tag
-        repo.create_tag(TAG_NAME, 'HEAD')
-        # Older GitPython versions do not have a close method.
-        if hasattr(repo, 'close'):
-            repo.close()
-=======
         environ_copy = os.environ.copy()
         try:
             if username_key not in os.environ:
@@ -473,7 +438,6 @@
         finally:
             os.environ.clear()
             os.environ.update(environ_copy)
->>>>>>> 9b290b62
 
     @classmethod
     def tearDownClass(cls):
