# -*- coding: utf-8 -*-
'''
    :codeauthor: Rahul Handay <rahulha@saltstack.com>
'''

# Import Python libs
from __future__ import absolute_import, print_function, unicode_literals
import copy
import os
import shutil
import tempfile
import textwrap

# Import Salt Testing Libs
from tests.support.mixins import LoaderModuleMockMixin
from tests.support.paths import TMP, TMP_CONF_DIR
from tests.support.unit import TestCase, skipIf
from tests.support.mock import (
    Mock,
    MagicMock,
    patch,
    mock_open,
    NO_MOCK,
    NO_MOCK_REASON
)

# Import Salt Libs
import salt.config
import salt.loader
import salt.state
import salt.utils.files
import salt.utils.json
import salt.utils.hashutils
import salt.utils.odict
import salt.utils.platform
import salt.utils.state
import salt.modules.state as state
from salt.exceptions import CommandExecutionError, SaltInvocationError
import salt.modules.config as config
from salt.ext import six


class MockState(object):
    '''
        Mock class
    '''
    def __init__(self):
        pass

    class State(object):
        '''
            Mock state class
        '''
        flag = None

        def __init__(self,
                     opts,
                     pillar_override=False,
                     pillar_enc=None,
                     initial_pillar=None):
            pass

        def verify_data(self, data):
            '''
                Mock verify_data method
            '''
            data = data
            if self.flag:
                return True
            else:
                return False

        @staticmethod
        def call(data):
            '''
                Mock call method
            '''
            data = data
            return list

        @staticmethod
        def call_high(data, orchestration_jid=None):
            '''
                Mock call_high method
            '''
            data = data
            return True

        @staticmethod
        def call_template_str(data):
            '''
                Mock call_template_str method
            '''
            data = data
            return True

        @staticmethod
        def _mod_init(data):
            '''
                Mock _mod_init method
            '''
            data = data
            return True

        def verify_high(self, data):
            '''
                Mock verify_high method
            '''
            data = data
            if self.flag:
                return True
            else:
                return -1

        @staticmethod
        def compile_high_data(data):
            '''
                Mock compile_high_data
            '''
            data = data
            return [{"__id__": "ABC"}]

        @staticmethod
        def call_chunk(data, data1, data2):
            '''
                Mock call_chunk method
            '''
            data = data
            data1 = data1
            data2 = data2
            return {'': 'ABC'}

        @staticmethod
        def call_chunks(data):
            '''
                Mock call_chunks method
            '''
            data = data
            return True

        @staticmethod
        def call_listen(data, ret):
            '''
                Mock call_listen method
            '''
            data = data
            ret = ret
            return True

        def requisite_in(self, data):  # pylint: disable=unused-argument
            return data, []

    class HighState(object):
        '''
            Mock HighState class
        '''
        flag = False
        opts = {'state_top': '',
                'pillar': {}}

        def __init__(self, opts, pillar_override=None, *args, **kwargs):
            self.building_highstate = salt.utils.odict.OrderedDict
            self.state = MockState.State(opts,
                                         pillar_override=pillar_override)

        def render_state(self, sls, saltenv, mods, matches, local=False):
            '''
                Mock render_state method
            '''
            sls = sls
            saltenv = saltenv
            mods = mods
            matches = matches
            local = local
            if self.flag:
                return {}, True
            else:
                return {}, False

        @staticmethod
        def get_top():
            '''
                Mock get_top method
            '''
            return "_top"

        def verify_tops(self, data):
            '''
                Mock verify_tops method
            '''
            data = data
            if self.flag:
                return ["a", "b"]
            else:
                return []

        @staticmethod
        def top_matches(data):
            '''
                Mock top_matches method
            '''
            data = data
            return ["a", "b", "c"]

        @staticmethod
        def push_active():
            '''
                Mock push_active method
            '''
            return True

        @staticmethod
        def compile_highstate():
            '''
                Mock compile_highstate method
            '''
            return "A"

        @staticmethod
        def compile_state_usage():
            '''
                Mock compile_state_usage method
            '''
            return "A"

        @staticmethod
        def pop_active():
            '''
                Mock pop_active method
            '''
            return True

        @staticmethod
        def compile_low_chunks():
            '''
                Mock compile_low_chunks method
            '''
            return True

        def render_highstate(self, data):
            '''
                Mock render_highstate method
            '''
            data = data
            if self.flag:
                return ["a", "b"], True
            else:
                return ["a", "b"], False

        @staticmethod
        def call_highstate(exclude, cache, cache_name, force=None,
                           whitelist=None, orchestration_jid=None):
            '''
                Mock call_highstate method
            '''
            exclude = exclude
            cache = cache
            cache_name = cache_name
            force = force
            whitelist = whitelist
            return True


class MockSerial(object):
    '''
        Mock Class
    '''
    def __init__(self):
        pass

    class Serial(object):
        '''
            Mock Serial class
        '''
        def __init__(self, data):
            data = data

        @staticmethod
        def load(data):
            '''
                Mock load method
            '''
            data = data
            return {"A": "B"}

        @staticmethod
        def dump(data, data1):
            '''
                Mock dump method
            '''
            data = data
            data1 = data1
            return True


class MockTarFile(object):
    '''
        Mock tarfile class
    '''
    path = os.sep + "tmp"

    def __init__(self):
        pass

    @staticmethod
    def open(data, data1):
        '''
            Mock open method
        '''
        data = data
        data1 = data1
        return MockTarFile

    @staticmethod
    def getmembers():
        '''
            Mock getmembers method
        '''
        return [MockTarFile]

    @staticmethod
    def extractall(data):
        '''
            Mock extractall method
        '''
        data = data
        return True

    @staticmethod
    def close():
        '''
            Mock close method
        '''
        return True


@skipIf(NO_MOCK, NO_MOCK_REASON)
class StateTestCase(TestCase, LoaderModuleMockMixin):
    '''
        Test case for salt.modules.state
    '''

    def setup_loader_modules(self):
        utils = salt.loader.utils(
            salt.config.DEFAULT_MINION_OPTS,
            whitelist=['state']
        )
        utils.keys()
        patcher = patch('salt.modules.state.salt.state', MockState())
        patcher.start()
        self.addCleanup(patcher.stop)
        return {
            state: {
                '__opts__': {
                    'cachedir': '/D',
                    'saltenv': None,
                    '__cli': 'salt',
                },
<<<<<<< HEAD
                '__utils__': utils,
                '__salt__': {
                    'config.get': config.get,
                }
=======
                '__salt__': {
                    'config.option': MagicMock(return_value=''),
                },
>>>>>>> 95ef006e
            },
            config: {
                '__opts__': {},
                '__pillar__': {},
            },

        }

    def test_running(self):
        '''
            Test of checking i fthe state function is already running
        '''
        self.assertEqual(state.running(True), [])

        mock = MagicMock(side_effect=[[{"fun": "state.running", "pid": "4126",
                                        "jid": "20150325123407204096"}], []])
        with patch.dict(state.__salt__,
                        {'saltutil.is_running': mock}
                        ):
            self.assertListEqual(state.running(),
                                 ['The function "state.running"'
                                  ' is running as PID 4126 and '
                                  'was started at 2015, Mar 25 12:34:07.'
                                  '204096 with jid 20150325123407204096'])

            self.assertListEqual(state.running(), [])

    def test_low(self):
        '''
            Test of executing a single low data call
        '''
        mock = MagicMock(side_effect=[False, None, None])
        with patch.object(state, '_check_queue', mock):
            self.assertFalse(state.low({"state": "pkg", "fun": "installed",
                                        "name": "vi"}))

            MockState.State.flag = False
            self.assertEqual(state.low({"state": "pkg", "fun": "installed",
                                        "name": "vi"}), list)

            MockState.State.flag = True
            self.assertTrue(state.low({"state": "pkg", "fun": "installed",
                                       "name": "vi"}))

    def test_high(self):
        '''
            Test for checking the state system
        '''
        mock = MagicMock(side_effect=[False, None])
        with patch.object(state, '_check_queue', mock):
            self.assertFalse(state.high({"vim": {"pkg": ["installed"]}}))

            mock = MagicMock(return_value={"test": True})
            with patch.object(salt.utils.state, 'get_sls_opts', mock):
                self.assertTrue(state.high({"vim": {"pkg": ["installed"]}}))

    def test_template(self):
        '''
            Test of executing the information
            stored in a template file on the minion
        '''
        mock = MagicMock(side_effect=[False, None, None])
        with patch.object(state, '_check_queue', mock):
            self.assertFalse(state.template('/home/salt/salt.sls'))

            MockState.HighState.flag = True
            self.assertTrue(state.template('/home/salt/salt.sls'))

            MockState.HighState.flag = False
            self.assertTrue(state.template('/home/salt/salt.sls'))

    def test_template_str(self):
        '''
            Test for Executing the information
            stored in a string from an sls template
        '''
        mock = MagicMock(side_effect=[False, None])
        with patch.object(state, '_check_queue', mock):
            self.assertFalse(state.template_str('Template String'))

            self.assertTrue(state.template_str('Template String'))

    def test_apply_(self):
        '''
            Test to apply states
        '''
        mock = MagicMock(return_value=True)
        with patch.object(state, 'sls', mock):
            self.assertTrue(state.apply_(True))

        with patch.object(state, 'highstate', mock):
            self.assertTrue(state.apply_(None))

    def test_list_disabled(self):
        '''
            Test to list disabled states
        '''
        mock = MagicMock(return_value=["A", "B", "C"])
        with patch.dict(state.__salt__, {'grains.get': mock}):
            self.assertListEqual(state.list_disabled(), ["A", "B", "C"])

    def test_enable(self):
        '''
            Test to Enable state function or sls run
        '''
        mock = MagicMock(return_value=["A", "B"])
        with patch.dict(state.__salt__, {'grains.get': mock}):
            mock = MagicMock(return_value=[])
            with patch.dict(state.__salt__, {'grains.setval': mock}):
                mock = MagicMock(return_value=[])
                with patch.dict(state.__salt__, {'saltutil.refresh_modules':
                                                 mock}):
                    self.assertDictEqual(state.enable("A"),
                                         {'msg': 'Info: A state enabled.',
                                          'res': True})

                    self.assertDictEqual(state.enable("Z"),
                                         {'msg': 'Info: Z state already '
                                          'enabled.', 'res': True})

    def test_disable(self):
        '''
            Test to disable state run
        '''
        mock = MagicMock(return_value=["C", "D"])
        with patch.dict(state.__salt__, {'grains.get': mock}):
            mock = MagicMock(return_value=[])
            with patch.dict(state.__salt__, {'grains.setval': mock}):
                mock = MagicMock(return_value=[])
                with patch.dict(state.__salt__, {'saltutil.refresh_modules':
                                                 mock}):
                    self.assertDictEqual(state.disable("C"),
                                         {'msg': 'Info: C state '
                                          'already disabled.',
                                          'res': True})

                    self.assertDictEqual(state.disable("Z"),
                                         {'msg': 'Info: Z state '
                                          'disabled.', 'res': True})

    def test_clear_cache(self):
        '''
            Test to clear out cached state file
        '''
        mock = MagicMock(return_value=["A.cache.p", "B.cache.p", "C"])
        with patch.object(os, 'listdir', mock):
            mock = MagicMock(return_value=True)
            with patch.object(os.path, 'isfile', mock):
                mock = MagicMock(return_value=True)
                with patch.object(os, 'remove', mock):
                    self.assertEqual(state.clear_cache(),
                                     ['A.cache.p',
                                      'B.cache.p'])

    def test_single(self):
        '''
            Test to execute single state function
        '''
        ret = {'pkg_|-name=vim_|-name=vim_|-installed': list}
        mock = MagicMock(side_effect=["A", None, None, None, None])
        with patch.object(state, '_check_queue', mock):
            self.assertEqual(state.single("pkg.installed",
                                          " name=vim"), "A")

            self.assertEqual(state.single("pk", "name=vim"),
                             "Invalid function passed")

            with patch.dict(state.__opts__, {"test": "install"}):
                mock = MagicMock(return_value={"test": ""})
                with patch.object(salt.utils.state, 'get_sls_opts', mock):
                    mock = MagicMock(return_value=True)
                    with patch.object(salt.utils, 'test_mode', mock):
                        self.assertRaises(SaltInvocationError,
                                          state.single,
                                          "pkg.installed",
                                          "name=vim",
                                          pillar="A")

                        MockState.State.flag = True
                        self.assertTrue(state.single("pkg.installed",
                                                     "name=vim"))

                        MockState.State.flag = False
                        self.assertDictEqual(state.single("pkg.installed",
                                                          "name=vim"), ret)

    def test_show_top(self):
        '''
            Test to return the top data that the minion will use for a highstate
        '''
        mock = MagicMock(side_effect=["A", None, None])
        with patch.object(state, '_check_queue', mock):
            self.assertEqual(state.show_top(), "A")

            MockState.HighState.flag = True
            self.assertListEqual(state.show_top(), ['a', 'b'])

            MockState.HighState.flag = False
            self.assertListEqual(state.show_top(), ['a', 'b', 'c'])

    def test_run_request(self):
        '''
            Test to Execute the pending state request
        '''
        mock = MagicMock(side_effect=[{},
                                      {"name": "A"},
                                      {"name": {'mods': "A",
                                                'kwargs': {}}}])
        with patch.object(state, 'check_request', mock):
            self.assertDictEqual(state.run_request("A"), {})

            self.assertDictEqual(state.run_request("A"), {})

            mock = MagicMock(return_value=["True"])
            with patch.object(state, 'apply_', mock):
                mock = MagicMock(return_value="")
                with patch.object(os, 'remove', mock):
                    self.assertListEqual(state.run_request("name"),
                                         ["True"])

    def test_show_highstate(self):
        '''
            Test to retrieve the highstate data from the salt master
        '''
        mock = MagicMock(side_effect=["A", None, None])
        with patch.object(state, '_check_queue', mock):
            self.assertEqual(state.show_highstate(), "A")

            self.assertRaises(SaltInvocationError,
                              state.show_highstate,
                              pillar="A")

            self.assertEqual(state.show_highstate(), "A")

    def test_show_lowstate(self):
        '''
            Test to list out the low data that will be applied to this minion
        '''
        mock = MagicMock(side_effect=["A", None])
        with patch.object(state, '_check_queue', mock):
            self.assertRaises(AssertionError, state.show_lowstate)

            self.assertTrue(state.show_lowstate())

    def test_show_state_usage(self):
        '''
            Test to list out the state usage that will be applied to this minion
        '''

        mock = MagicMock(side_effect=["A", None, None])
        with patch.object(state, '_check_queue', mock):
            self.assertEqual(state.show_state_usage(), "A")

            self.assertRaises(SaltInvocationError,
                              state.show_state_usage,
                              pillar="A")

            self.assertEqual(state.show_state_usage(), "A")

    def test_sls_id(self):
        '''
            Test to call a single ID from the
            named module(s) and handle all requisites
        '''
        mock = MagicMock(side_effect=["A", None, None, None])
        with patch.object(state, '_check_queue', mock):
            self.assertEqual(state.sls_id("apache", "http"), "A")

            with patch.dict(state.__opts__, {"test": "A"}):
                mock = MagicMock(
                    return_value={'test': True,
                                  'saltenv': None}
                )
                with patch.object(salt.utils.state, 'get_sls_opts', mock):
                    mock = MagicMock(return_value=True)
                    with patch.object(salt.utils, 'test_mode', mock):
                        MockState.State.flag = True
                        MockState.HighState.flag = True
                        self.assertEqual(state.sls_id("apache", "http"), 2)

                        MockState.State.flag = False
                        self.assertDictEqual(state.sls_id("ABC", "http"),
                                             {'': 'ABC'})
                        self.assertRaises(SaltInvocationError,
                                          state.sls_id,
                                          "DEF", "http")

    def test_show_low_sls(self):
        '''
            Test to display the low data from a specific sls
        '''
        mock = MagicMock(side_effect=["A", None, None])
        with patch.object(state, '_check_queue', mock):
            self.assertEqual(state.show_low_sls("foo"), "A")

            with patch.dict(state.__opts__, {"test": "A"}):
                mock = MagicMock(
                    return_value={'test': True,
                                  'saltenv': None}
                )
                with patch.object(salt.utils.state, 'get_sls_opts', mock):
                    MockState.State.flag = True
                    MockState.HighState.flag = True
                    self.assertEqual(state.show_low_sls("foo"), 2)

                    MockState.State.flag = False
                    self.assertListEqual(state.show_low_sls("foo"),
                                         [{'__id__': 'ABC'}])

    def test_show_sls(self):
        '''
            Test to display the state data from a specific sls
        '''
        mock = MagicMock(side_effect=["A", None, None, None])
        with patch.object(state, '_check_queue', mock):
            self.assertEqual(state.show_sls("foo"), "A")

            with patch.dict(state.__opts__, {"test": "A"}):
                mock = MagicMock(
                    return_value={'test': True,
                                  'saltenv': None}
                )
                with patch.object(salt.utils.state, 'get_sls_opts', mock):
                    mock = MagicMock(return_value=True)
                    with patch.object(salt.utils, 'test_mode', mock):
                        self.assertRaises(SaltInvocationError,
                                          state.show_sls,
                                          "foo",
                                          pillar="A")

                        MockState.State.flag = True
                        self.assertEqual(state.show_sls("foo"), 2)

                        MockState.State.flag = False
                        self.assertListEqual(state.show_sls("foo"),
                                             ['a', 'b'])

    def test_top(self):
        '''
            Test to execute a specific top file
        '''
        ret = ['Pillar failed to render with the following messages:', 'E']
        mock = MagicMock(side_effect=["A", None, None, None])
        with patch.object(state, '_check_queue', mock):
            self.assertEqual(state.top("reverse_top.sls"), "A")

            mock = MagicMock(side_effect=[['E'], None, None])
            with patch.object(state, '_get_pillar_errors', mock):
                with patch.dict(state.__pillar__, {"_errors": ['E']}):
                    self.assertListEqual(state.top("reverse_top.sls"), ret)

                with patch.dict(state.__opts__, {"test": "A"}):
                    mock = MagicMock(return_value={'test': True})
                    with patch.object(salt.utils.state, 'get_sls_opts', mock):
                        mock = MagicMock(return_value=True)
                        with patch.object(salt.utils, 'test_mode', mock):
                            self.assertRaises(SaltInvocationError,
                                              state.top,
                                              "reverse_top.sls",
                                              pillar="A")

                            mock = MagicMock(
                                             return_value
                                             =
                                             'salt://reverse_top.sls')
                            with patch.object(os.path, 'join', mock):
                                mock = MagicMock(return_value=True)
                                with patch.object(state, '_set_retcode',
                                                  mock):
                                    self.assertTrue(
                                                    state.
                                                    top("reverse_top.sls "
                                                        "exclude=exclude.sls"))

    def test_highstate(self):
        '''
            Test to retrieve the state data from the
            salt master for the minion and execute it
        '''
        arg = "whitelist=sls1.sls"
        mock = MagicMock(side_effect=[True, False, False, False])
        with patch.object(state, '_disabled', mock):
            self.assertDictEqual(state.highstate("whitelist=sls1.sls"),
                                 {'comment': 'Disabled',
                                  'name': 'Salt highstate run is disabled. '
                                  'To re-enable, run state.enable highstate',
                                  'result': 'False'})

            mock = MagicMock(side_effect=["A", None, None])
            with patch.object(state, '_check_queue', mock):
                self.assertEqual(state.highstate("whitelist=sls1.sls"), "A")

                with patch.dict(state.__opts__, {"test": "A"}):
                    mock = MagicMock(return_value={'test': True})
                    with patch.object(salt.utils.state, 'get_sls_opts', mock):
                        self.assertRaises(SaltInvocationError,
                                          state.highstate,
                                          "whitelist=sls1.sls",
                                          pillar="A")

                        mock = MagicMock(return_value="A")
                        with patch.object(state, '_filter_running',
                                          mock):
                            mock = MagicMock(return_value=True)
                            with patch.object(state, '_filter_running',
                                              mock):
                                mock = MagicMock(return_value=True)
                                with patch.object(salt.payload, 'Serial',
                                                  mock):
                                    with patch.object(os.path,
                                                      'join', mock):
                                        with patch.object(
                                                          state,
                                                          '_set'
                                                          '_retcode',
                                                          mock):
                                            self.assertTrue(state.
                                                            highstate
                                                            (arg))

    def test_clear_request(self):
        '''
            Test to clear out the state execution request without executing it
        '''
        mock = MagicMock(return_value=True)
        with patch.object(os.path, 'join', mock):
            mock = MagicMock(return_value=True)
            with patch.object(salt.payload, 'Serial', mock):
                mock = MagicMock(side_effect=[False, True, True])
                with patch.object(os.path, 'isfile', mock):
                    self.assertTrue(state.clear_request("A"))

                    mock = MagicMock(return_value=True)
                    with patch.object(os, 'remove', mock):
                        self.assertTrue(state.clear_request())

                    mock = MagicMock(return_value={})
                    with patch.object(state, 'check_request', mock):
                        self.assertFalse(state.clear_request("A"))

    def test_check_request(self):
        '''
            Test to return the state request information
        '''
        mock = MagicMock(return_value=True)
        with patch.object(os.path, 'join', mock), \
                patch('salt.modules.state.salt.payload', MockSerial):
            mock = MagicMock(side_effect=[True, True, False])
            with patch.object(os.path, 'isfile', mock):
                with patch('salt.utils.files.fopen', mock_open()):
                    self.assertDictEqual(state.check_request(), {'A': 'B'})

                with patch('salt.utils.files.fopen', mock_open()):
                    self.assertEqual(state.check_request("A"), 'B')

                self.assertDictEqual(state.check_request(), {})

    def test_request(self):
        '''
            Test to request the local admin execute a state run
        '''
        mock = MagicMock(return_value=True)
        with patch.object(state, 'apply_', mock):
            mock = MagicMock(return_value=True)
            with patch.object(os.path, 'join', mock):
                mock = MagicMock(return_value=
                                 {"test_run": "",
                                  "mods": "",
                                  "kwargs": ""})
                with patch.object(state, 'check_request', mock):
                    mock = MagicMock(return_value=True)
                    with patch.object(os, 'umask', mock):
                        with patch.object(salt.utils.platform, 'is_windows', mock):
                            with patch.dict(state.__salt__, {'cmd.run': mock}):
                                with patch('salt.utils.files.fopen', mock_open()):
                                    mock = MagicMock(return_value=True)
                                    with patch.object(os, 'umask', mock):
                                        self.assertTrue(state.request("A"))

    def test_sls(self):
        '''
            Test to execute a set list of state files from an environment
        '''
        arg = "core,edit.vim dev"
        ret = ['Pillar failed to render with the following messages:', 'E', '1']
        mock = MagicMock(return_value=True)
        with patch.object(state, 'running', mock):
            with patch.dict(state.__context__, {"retcode": 1}):
                self.assertEqual(state.sls("core,edit.vim dev"), True)

        mock = MagicMock(side_effect=[True, True, True, True, True, True])
        with patch.object(state, '_wait', mock):
            mock = MagicMock(side_effect=[["A"], [], [], [], [], []])
            with patch.object(state, '_disabled', mock):
                with patch.dict(state.__context__, {"retcode": 1}):
                    self.assertEqual(
                                     state.sls("core,edit.vim dev",
                                               None,
                                               None,
                                               True),
                                     ["A"])

                mock = MagicMock(side_effect=[['E', '1'], None, None, None, None])
                with patch.object(state, '_get_pillar_errors', mock):
                    with patch.dict(state.__context__, {"retcode": 5}):
                        with patch.dict(state.__pillar__, {"_errors": ['E', '1']}):
                            self.assertListEqual(state.sls("core,edit.vim dev",
                                                           None,
                                                           None,
                                                           True), ret)

                    with patch.dict(state.__opts__, {"test": None}):
                        mock = MagicMock(return_value={"test": "",
                                                       "saltenv": None})
                        with patch.object(salt.utils.state, 'get_sls_opts', mock):
                            mock = MagicMock(return_value=True)
                            with patch.object(salt.utils,
                                              'test_mode',
                                              mock):
                                self.assertRaises(
                                                  SaltInvocationError,
                                                  state.sls,
                                                  "core,edit.vim dev",
                                                  None,
                                                  None,
                                                  True,
                                                  pillar="A")

                                mock = MagicMock(return_value="/D/cache.cache.p")
                                with patch.object(os.path,
                                                  'join',
                                                  mock):
                                    mock = MagicMock(return_value=True)
                                    with patch.object(os.path,
                                                      'isfile',
                                                      mock):
                                        with patch(
                                                   'salt.utils.files.fopen',
                                                   mock_open(b'')):
                                            self.assertTrue(
                                                            state.sls(arg,
                                                                      None,
                                                                      None,
                                                                      True,
                                                                      cache
                                                                      =True
                                                                      )
                                                            )

                                    MockState.HighState.flag = True
                                    self.assertTrue(state.sls("core,edit"
                                                              ".vim dev",
                                                              None,
                                                              None,
                                                              True)
                                                    )

                                    MockState.HighState.flag = False
                                    mock = MagicMock(return_value=True)
                                    with patch.object(state,
                                                      '_filter_'
                                                      'running',
                                                      mock):
                                        self.sub_test_sls()

    def test_get_test_value(self):
        '''
        Test _get_test_value when opts contains different values
        '''
        test_arg = 'test'
        with patch.dict(state.__opts__, {test_arg: True}):
            self.assertTrue(state._get_test_value(test=None),
                            msg='Failure when {0} is True in __opts__'.format(test_arg))

        with patch.dict(config.__pillar__, {test_arg: 'blah'}):
            self.assertFalse(state._get_test_value(test=None),
                            msg='Failure when {0} is blah in __opts__'.format(test_arg))

        with patch.dict(config.__pillar__, {test_arg: 'true'}):
            self.assertFalse(state._get_test_value(test=None),
                            msg='Failure when {0} is true in __opts__'.format(test_arg))

        with patch.dict(config.__opts__, {test_arg: False}):
            self.assertFalse(state._get_test_value(test=None),
                            msg='Failure when {0} is False in __opts__'.format(test_arg))

        with patch.dict(config.__opts__, {}):
            self.assertFalse(state._get_test_value(test=None),
                            msg='Failure when {0} does not exist in __opts__'.format(test_arg))

        with patch.dict(config.__pillar__, {test_arg: None}):
            self.assertEqual(state._get_test_value(test=None), None,
                            msg='Failure when {0} is None in __opts__'.format(test_arg))

        with patch.dict(config.__pillar__, {test_arg: True}):
            self.assertTrue(state._get_test_value(test=None),
                            msg='Failure when {0} is True in __pillar__'.format(test_arg))

        with patch.dict(config.__pillar__, {'master': {test_arg: True}}):
            self.assertTrue(state._get_test_value(test=None),
                            msg='Failure when {0} is True in master __pillar__'.format(test_arg))

        with patch.dict(config.__pillar__, {'master': {test_arg: False}}):
            with patch.dict(config.__pillar__, {test_arg: True}):
                self.assertTrue(state._get_test_value(test=None),
                                msg='Failure when {0} is False in master __pillar__ and True in pillar'.format(test_arg))

        with patch.dict(config.__pillar__, {'master': {test_arg: True}}):
            with patch.dict(config.__pillar__, {test_arg: False}):
                self.assertFalse(state._get_test_value(test=None),
                                 msg='Failure when {0} is True in master __pillar__ and False in pillar'.format(test_arg))

        with patch.dict(state.__opts__, {'test': False}):
            self.assertFalse(state._get_test_value(test=None),
                             msg='Failure when {0} is False in __opts__'.format(test_arg))

        with patch.dict(state.__opts__, {'test': False}):
            with patch.dict(config.__pillar__, {'master': {test_arg: True}}):
                self.assertTrue(state._get_test_value(test=None),
                                msg='Failure when {0} is False in __opts__'.format(test_arg))

        with patch.dict(state.__opts__, {}):
            self.assertTrue(state._get_test_value(test=True),
                            msg='Failure when test is True as arg')

    def sub_test_sls(self):
        '''
            Sub function of test_sls
        '''
        mock = MagicMock(return_value=True)
        with patch.object(os.path, 'join', mock):
            with patch.object(os, 'umask', mock):
                mock = MagicMock(return_value=False)
                with patch.object(salt.utils.platform, 'is_windows', mock):
                    mock = MagicMock(return_value=True)
                    with patch.object(os, 'umask', mock):
                        with patch.object(state, '_set_retcode', mock):
                            with patch.dict(state.__opts__,
                                            {"test": True}):
                                with patch('salt.utils.files.fopen', mock_open()):
                                    self.assertTrue(state.sls("core,edit"
                                                              ".vim dev",
                                                              None,
                                                              None,
                                                              True))

    def test_sls_sync(self):
        '''
        Test test.sls with the sync argument

        We're only mocking the sync functions we expect to sync. If any other
        sync functions are run then they will raise a KeyError, which we want
        as it will tell us that we are syncing things we shouldn't.
        '''
        mock_empty_list = MagicMock(return_value=[])
        with patch.object(state, 'running', mock_empty_list), \
                patch.object(state, '_disabled', mock_empty_list), \
                patch.object(state, '_get_pillar_errors', mock_empty_list):

            sync_mocks = {
                'saltutil.sync_modules': Mock(),
                'saltutil.sync_states': Mock(),
            }
            with patch.dict(state.__salt__, sync_mocks):
                state.sls('foo', sync_mods='modules,states')

            for key in sync_mocks:
                call_count = sync_mocks[key].call_count
                expected = 1
                assert call_count == expected, \
                    '{0} called {1} time(s) (expected: {2})'.format(
                        key, call_count, expected
                    )

            # Test syncing all
            sync_mocks = {'saltutil.sync_all': Mock()}
            with patch.dict(state.__salt__, sync_mocks):
                state.sls('foo', sync_mods='all')

            for key in sync_mocks:
                call_count = sync_mocks[key].call_count
                expected = 1
                assert call_count == expected, \
                    '{0} called {1} time(s) (expected: {2})'.format(
                        key, call_count, expected
                    )

            # sync_mods=True should be interpreted as sync_mods=all
            sync_mocks = {'saltutil.sync_all': Mock()}
            with patch.dict(state.__salt__, sync_mocks):
                state.sls('foo', sync_mods=True)

            for key in sync_mocks:
                call_count = sync_mocks[key].call_count
                expected = 1
                assert call_count == expected, \
                    '{0} called {1} time(s) (expected: {2})'.format(
                        key, call_count, expected
                    )

            # Test syncing all when "all" is passed along with module types.
            # This tests that we *only* run a sync_all and avoid unnecessary
            # extra syncing.
            sync_mocks = {'saltutil.sync_all': Mock()}
            with patch.dict(state.__salt__, sync_mocks):
                state.sls('foo', sync_mods='modules,all')

            for key in sync_mocks:
                call_count = sync_mocks[key].call_count
                expected = 1
                assert call_count == expected, \
                    '{0} called {1} time(s) (expected: {2})'.format(
                        key, call_count, expected
                    )

    def test_pkg(self):
        '''
            Test to execute a packaged state run
        '''
        tar_file = os.sep + os.path.join('tmp', 'state_pkg.tgz')
        mock = MagicMock(side_effect=[False, True, True, True, True, True,
            True, True, True, True, True])
        mock_json_loads_true = MagicMock(return_value=[True])
        mock_json_loads_dictlist = MagicMock(return_value=[{"test": ""}])
        with patch.object(os.path, 'isfile', mock), \
                patch('salt.modules.state.tarfile', MockTarFile), \
                patch.object(salt.utils, 'json', mock_json_loads_dictlist):
            self.assertEqual(state.pkg(tar_file, "", "md5"), {})

            mock = MagicMock(side_effect=[False, 0, 0, 0, 0])
            with patch.object(salt.utils.hashutils, 'get_hash', mock):
                # Verify hash
                self.assertDictEqual(state.pkg(tar_file, "", "md5"), {})

                # Verify file outside intended root
                self.assertDictEqual(state.pkg(tar_file, 0, "md5"), {})

                MockTarFile.path = ""
                with patch('salt.utils.files.fopen', mock_open()), \
                        patch.object(salt.utils.json, 'loads', mock_json_loads_true):
                    self.assertEqual(state.pkg(tar_file, 0, "md5"), True)

                MockTarFile.path = ""
                if six.PY2:
                    with patch('salt.utils.files.fopen', mock_open()), \
                            patch.dict(state.__utils__, {'state.check_result': MagicMock(return_value=True)}):
                        self.assertTrue(state.pkg(tar_file, 0, "md5"))
                else:
                    with patch('salt.utils.files.fopen', mock_open()):
                        self.assertTrue(state.pkg(tar_file, 0, "md5"))

    def test_lock_saltenv(self):
        '''
        Tests lock_saltenv in each function which accepts saltenv on the CLI
        '''
        lock_msg = 'lock_saltenv is enabled, saltenv cannot be changed'
        empty_list_mock = MagicMock(return_value=[])
        with patch.dict(state.__opts__, {'lock_saltenv': True}), \
                patch.dict(state.__salt__, {'grains.get': empty_list_mock}), \
                patch.object(state, 'running', empty_list_mock):

            # Test high
            with self.assertRaisesRegex(CommandExecutionError, lock_msg):
                state.high(
                    [{"vim": {"pkg": ["installed"]}}], saltenv='base')

            # Test template
            with self.assertRaisesRegex(CommandExecutionError, lock_msg):
                state.template('foo', saltenv='base')

            # Test template_str
            with self.assertRaisesRegex(CommandExecutionError, lock_msg):
                state.template_str('foo', saltenv='base')

            # Test apply_ with SLS
            with self.assertRaisesRegex(CommandExecutionError, lock_msg):
                state.apply_('foo', saltenv='base')

            # Test apply_ with Highstate
            with self.assertRaisesRegex(CommandExecutionError, lock_msg):
                state.apply_(saltenv='base')

            # Test highstate
            with self.assertRaisesRegex(CommandExecutionError, lock_msg):
                state.highstate(saltenv='base')

            # Test sls
            with self.assertRaisesRegex(CommandExecutionError, lock_msg):
                state.sls('foo', saltenv='base')

            # Test top
            with self.assertRaisesRegex(CommandExecutionError, lock_msg):
                state.top('foo.sls', saltenv='base')

            # Test show_highstate
            with self.assertRaisesRegex(CommandExecutionError, lock_msg):
                state.show_highstate(saltenv='base')

            # Test show_lowstate
            with self.assertRaisesRegex(CommandExecutionError, lock_msg):
                state.show_lowstate(saltenv='base')

            # Test sls_id
            with self.assertRaisesRegex(CommandExecutionError, lock_msg):
                state.sls_id('foo', 'bar', saltenv='base')

            # Test show_low_sls
            with self.assertRaisesRegex(CommandExecutionError, lock_msg):
                state.show_low_sls('foo', saltenv='base')

            # Test show_sls
            with self.assertRaisesRegex(CommandExecutionError, lock_msg):
                state.show_sls('foo', saltenv='base')

            # Test show_top
            with self.assertRaisesRegex(CommandExecutionError, lock_msg):
                state.show_top(saltenv='base')

            # Test single
            with self.assertRaisesRegex(CommandExecutionError, lock_msg):
                state.single('foo.bar', name='baz', saltenv='base')

            # Test pkg
            with self.assertRaisesRegex(CommandExecutionError, lock_msg):
                state.pkg(
                    '/tmp/salt_state.tgz',
                    '760a9353810e36f6d81416366fc426dc',
                    'md5',
                    saltenv='base')

    def test_get_pillar_errors_CC(self):
        '''
        Test _get_pillar_errors function.
        CC: External clean, Internal clean
        :return:
        '''
        for int_pillar, ext_pillar in [({'foo': 'bar'}, {'fred': 'baz'}),
                                       ({'foo': 'bar'}, None),
                                       ({}, {'fred': 'baz'})]:
            with patch('salt.modules.state.__pillar__', int_pillar):
                for opts, res in [({'force': True}, None),
                                  ({'force': False}, None),
                                  ({}, None)]:
                    assert res == state._get_pillar_errors(kwargs=opts, pillar=ext_pillar)

    def test_get_pillar_errors_EC(self):
        '''
        Test _get_pillar_errors function.
        EC: External erroneous, Internal clean
        :return:
        '''
        errors = ['failure', 'everywhere']
        for int_pillar, ext_pillar in [({'foo': 'bar'}, {'fred': 'baz', '_errors': errors}),
                                       ({}, {'fred': 'baz', '_errors': errors})]:
            with patch('salt.modules.state.__pillar__', int_pillar):
                for opts, res in [({'force': True}, None),
                                  ({'force': False}, errors),
                                  ({}, errors)]:
                    assert res == state._get_pillar_errors(kwargs=opts, pillar=ext_pillar)

    def test_get_pillar_errors_EE(self):
        '''
        Test _get_pillar_errors function.
        CC: External erroneous, Internal erroneous
        :return:
        '''
        errors = ['failure', 'everywhere']
        for int_pillar, ext_pillar in [({'foo': 'bar', '_errors': errors}, {'fred': 'baz', '_errors': errors})]:
            with patch('salt.modules.state.__pillar__', int_pillar):
                for opts, res in [({'force': True}, None),
                                  ({'force': False}, errors),
                                  ({}, errors)]:
                    assert res == state._get_pillar_errors(kwargs=opts, pillar=ext_pillar)

    def test_get_pillar_errors_CE(self):
        '''
        Test _get_pillar_errors function.
        CC: External clean, Internal erroneous
        :return:
        '''
        errors = ['failure', 'everywhere']
        for int_pillar, ext_pillar in [({'foo': 'bar', '_errors': errors}, {'fred': 'baz'}),
                                       ({'foo': 'bar', '_errors': errors}, None)]:
            with patch('salt.modules.state.__pillar__', int_pillar):
                for opts, res in [({'force': True}, None),
                                  ({'force': False}, errors),
                                  ({}, errors)]:
                    assert res == state._get_pillar_errors(kwargs=opts, pillar=ext_pillar)


class TopFileMergingCase(TestCase, LoaderModuleMockMixin):

    def setup_loader_modules(self):
        return {
            state: {
                '__opts__': salt.config.minion_config(
                    os.path.join(TMP_CONF_DIR, 'minion')
                ),
                '__salt__': {
                    'saltutil.is_running': MagicMock(return_value=[]),
                },
            },
        }

    def setUp(self):
        self.cachedir = tempfile.mkdtemp(dir=TMP)
        self.fileserver_root = tempfile.mkdtemp(dir=TMP)
        self.addCleanup(shutil.rmtree, self.cachedir, ignore_errors=True)
        self.addCleanup(shutil.rmtree, self.fileserver_root, ignore_errors=True)

        self.saltenvs = ['base', 'foo', 'bar', 'baz']
        self.saltenv_roots = {
            x: os.path.join(self.fileserver_root, x)
            for x in ('base', 'foo', 'bar', 'baz')
        }
        self.base_top_file = os.path.join(self.saltenv_roots['base'], 'top.sls')
        self.dunder_opts = salt.utils.yaml.safe_load(
            textwrap.dedent('''\
                file_client: local
                default_top: base

                file_roots:
                  base:
                    - {base}
                  foo:
                    - {foo}
                  bar:
                    - {bar}
                  baz:
                    - {baz}
                '''.format(**self.saltenv_roots)
            )
        )
        self.dunder_opts['env_order'] = self.saltenvs

        # Write top files for all but the "baz" environment
        for saltenv in self.saltenv_roots:
            os.makedirs(self.saltenv_roots[saltenv])
            if saltenv == 'baz':
                continue
            top_file = os.path.join(self.saltenv_roots[saltenv], 'top.sls')
            with salt.utils.files.fopen(top_file, 'w') as fp_:
                # Add a section for every environment to each top file, with
                # the SLS target prefixed with the current saltenv.
                for env_name in self.saltenvs:
                    fp_.write(textwrap.dedent('''\
                        {env_name}:
                          '*':
                            - {saltenv}_{env_name}
                        '''.format(env_name=env_name, saltenv=saltenv)))

    def show_top(self, **kwargs):
        local_opts = copy.deepcopy(self.dunder_opts)
        local_opts.update(kwargs)
        with patch.dict(state.__opts__, local_opts), \
                patch.object(salt.state.State, '_gather_pillar',
                             MagicMock(return_value={})):
            ret = state.show_top()
            # Lazy way of converting ordered dicts to regular dicts. We don't
            # care about dict ordering for these tests.
            return salt.utils.json.loads(salt.utils.json.dumps(ret))

    def use_limited_base_top_file(self):
        '''
        Overwrites the base top file so that it only contains sections for its
        own saltenv.
        '''
        with salt.utils.files.fopen(self.base_top_file, 'w') as fp_:
            fp_.write(textwrap.dedent('''\
                base:
                  '*':
                    - base_base
                '''))

    def test_merge_strategy_merge(self):
        '''
        Base overrides everything
        '''
        ret = self.show_top(top_file_merging_strategy='merge')
        assert ret == {
            'base': ['base_base'],
            'foo': ['base_foo'],
            'bar': ['base_bar'],
            'baz': ['base_baz'],
        }, ret

    def test_merge_strategy_merge_limited_base(self):
        '''
        Test with a "base" top file containing only a "base" section. The "baz"
        saltenv should not be in the return data because that env doesn't have
        its own top file and there will be no "baz" section in the "base" env's
        top file.

        Next, append a "baz" section to the rewritten top file and we should
        get results for that saltenv in the return data.
        '''
        self.use_limited_base_top_file()
        ret = self.show_top(top_file_merging_strategy='merge')
        assert ret == {
            'base': ['base_base'],
            'foo': ['foo_foo'],
            'bar': ['bar_bar'],
        }, ret

        # Add a "baz" section
        with salt.utils.files.fopen(self.base_top_file, 'a') as fp_:
            fp_.write(textwrap.dedent('''\
                baz:
                  '*':
                    - base_baz
                '''))

        ret = self.show_top(top_file_merging_strategy='merge')
        assert ret == {
            'base': ['base_base'],
            'foo': ['foo_foo'],
            'bar': ['bar_bar'],
            'baz': ['base_baz'],
        }, ret

    def test_merge_strategy_merge_state_top_saltenv_base(self):
        '''
        This tests with state_top_saltenv=base, which should pull states *only*
        from the base saltenv.
        '''
        ret = self.show_top(
            top_file_merging_strategy='merge',
            state_top_saltenv='base')
        assert ret == {
            'base': ['base_base'],
            'foo': ['base_foo'],
            'bar': ['base_bar'],
            'baz': ['base_baz'],
        }, ret

    def test_merge_strategy_merge_state_top_saltenv_foo(self):
        '''
        This tests with state_top_saltenv=foo, which should pull states *only*
        from the foo saltenv. Since that top file is only authoritative for
        its own saltenv, *only* the foo saltenv's matches from the foo top file
        should be in the return data.
        '''
        ret = self.show_top(
            top_file_merging_strategy='merge',
            state_top_saltenv='foo')
        assert ret == {'foo': ['foo_foo']}, ret

    def test_merge_strategy_merge_all(self):
        '''
        Include everything in every top file
        '''
        ret = self.show_top(top_file_merging_strategy='merge_all')
        assert ret == {
            'base': ['base_base', 'foo_base', 'bar_base'],
            'foo': ['base_foo', 'foo_foo', 'bar_foo'],
            'bar': ['base_bar', 'foo_bar', 'bar_bar'],
            'baz': ['base_baz', 'foo_baz', 'bar_baz'],
        }, ret

    def test_merge_strategy_merge_all_alternate_env_order(self):
        '''
        Use an alternate env_order. This should change the order in which the
        SLS targets appear in the result.
        '''
        ret = self.show_top(
            top_file_merging_strategy='merge_all',
            env_order=['bar', 'foo', 'base'])
        assert ret == {
            'base': ['bar_base', 'foo_base', 'base_base'],
            'foo': ['bar_foo', 'foo_foo', 'base_foo'],
            'bar': ['bar_bar', 'foo_bar', 'base_bar'],
            'baz': ['bar_baz', 'foo_baz', 'base_baz'],
        }, ret

    def test_merge_strategy_merge_all_state_top_saltenv_base(self):
        '''
        This tests with state_top_saltenv=base, which should pull states *only*
        from the base saltenv. Since we are using the "merge_all" strategy, all
        the states from that top file should be in the return data.
        '''
        ret = self.show_top(
            top_file_merging_strategy='merge_all',
            state_top_saltenv='base')
        assert ret == {
            'base': ['base_base'],
            'foo': ['base_foo'],
            'bar': ['base_bar'],
            'baz': ['base_baz'],
        }, ret

    def test_merge_strategy_merge_all_state_top_saltenv_foo(self):
        '''
        This tests with state_top_saltenv=foo, which should pull states *only*
        from the foo saltenv. Since we are using the "merge_all" strategy, all
        the states from that top file should be in the return data.
        '''
        ret = self.show_top(
            top_file_merging_strategy='merge_all',
            state_top_saltenv='foo')
        assert ret == {
            'base': ['foo_base'],
            'foo': ['foo_foo'],
            'bar': ['foo_bar'],
            'baz': ['foo_baz'],
        }, ret

    def test_merge_strategy_same(self):
        '''
        Each env should get its SLS targets from its own top file, with the
        "baz" env pulling from "base" since default_top=base and there is no
        top file in the "baz" saltenv.
        '''
        ret = self.show_top(top_file_merging_strategy='same')
        assert ret == {
            'base': ['base_base'],
            'foo': ['foo_foo'],
            'bar': ['bar_bar'],
            'baz': ['base_baz'],
        }, ret

    def test_merge_strategy_same_limited_base(self):
        '''
        Each env should get its SLS targets from its own top file, with the
        "baz" env pulling from "base" since default_top=base and there is no
        top file in the "baz" saltenv.
        '''
        self.use_limited_base_top_file()
        ret = self.show_top(top_file_merging_strategy='same')
        assert ret == {
            'base': ['base_base'],
            'foo': ['foo_foo'],
            'bar': ['bar_bar'],
        }, ret

    def test_merge_strategy_same_default_top_foo(self):
        '''
        Each env should get its SLS targets from its own top file, with the
        "baz" env pulling from "foo" since default_top=foo and there is no top
        file in the "baz" saltenv.
        '''
        ret = self.show_top(
            top_file_merging_strategy='same',
            default_top='foo')
        assert ret == {
            'base': ['base_base'],
            'foo': ['foo_foo'],
            'bar': ['bar_bar'],
            'baz': ['foo_baz'],
        }, ret

    def test_merge_strategy_same_state_top_saltenv_base(self):
        '''
        Test the state_top_saltenv parameter to load states exclusively from
        the base saltenv, with the "same" merging strategy. This should
        result in just the base environment's states from the base top file
        being in the merged result.
        '''
        ret = self.show_top(
            top_file_merging_strategy='same',
            state_top_saltenv='base')
        assert ret == {'base': ['base_base']}, ret

    def test_merge_strategy_same_state_top_saltenv_foo(self):
        '''
        Test the state_top_saltenv parameter to load states exclusively from
        the foo saltenv, with the "same" merging strategy. This should
        result in just the foo environment's states from the foo top file
        being in the merged result.
        '''
        ret = self.show_top(
            top_file_merging_strategy='same',
            state_top_saltenv='foo')
        assert ret == {'foo': ['foo_foo']}, ret

    def test_merge_strategy_same_state_top_saltenv_baz(self):
        '''
        Test the state_top_saltenv parameter to load states exclusively from
        the baz saltenv, with the "same" merging strategy. This should
        result in an empty dictionary since there is no top file in that
        environment.
        '''
        ret = self.show_top(
            top_file_merging_strategy='same',
            state_top_saltenv='baz')
        assert ret == {}, ret<|MERGE_RESOLUTION|>--- conflicted
+++ resolved
@@ -356,16 +356,11 @@
                     'saltenv': None,
                     '__cli': 'salt',
                 },
-<<<<<<< HEAD
                 '__utils__': utils,
                 '__salt__': {
                     'config.get': config.get,
+                    'config.option': MagicMock(return_value=''),
                 }
-=======
-                '__salt__': {
-                    'config.option': MagicMock(return_value=''),
-                },
->>>>>>> 95ef006e
             },
             config: {
                 '__opts__': {},
