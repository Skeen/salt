# -*- coding: utf-8 -*-

# import Python Third Party Libs
from salttesting.mock import patch

from salt.exceptions import SaltInvocationError, CommandExecutionError
from salt.modules.boto_vpc import _maybe_set_name_tag, _maybe_set_tags

# pylint: disable=import-error,no-name-in-module
try:
    import boto
    from boto.exception import BotoServerError

    HAS_BOTO = True
except ImportError:
    HAS_BOTO = False

try:
    from moto import mock_ec2

    HAS_MOTO = True
except ImportError:
    HAS_MOTO = False

    def mock_ec2(self):
        '''
        if the mock_ec2 function is not available due to import failure
        this replaces the decorated function with stub_function.
        Allows boto_vpc unit tests to use the @mock_ec2 decorator
        without a "NameError: name 'mock_ec2' is not defined" error.
        '''

        def stub_function(self):
            pass

        return stub_function

# Import Python libs
from distutils.version import LooseVersion  # pylint: disable=no-name-in-module
# pylint: enable=import-error

# Import Salt Libs
from salt.modules import boto_vpc

# Import Salt Testing Libs
from salttesting import skipIf, TestCase
from salttesting.mock import NO_MOCK, NO_MOCK_REASON
from salttesting.helpers import ensure_in_syspath

ensure_in_syspath('../../')

# the boto_vpc module relies on the connect_to_region() method
# which was added in boto 2.8.0
# https://github.com/boto/boto/commit/33ac26b416fbb48a60602542b4ce15dcc7029f12
required_boto_version = '2.8.0'
region = 'us-east-1'
access_key = 'GKTADJGHEIQSXMKKRBJ08H'
secret_key = 'askdjghsdfjkghWupUjasdflkdfklgjsdfjajkghs'
conn_parameters = {'region': region, 'key': access_key, 'keyid': secret_key, 'profile': {}}
cidr_block = '10.0.0.0/24'
dhcp_options_parameters = {'domain_name': 'example.com', 'domain_name_servers': ['1.2.3.4'], 'ntp_servers': ['5.6.7.8'],
                           'netbios_name_servers': ['10.0.0.1'], 'netbios_node_type': 2}
network_acl_entry_parameters = ('fake', 100, -1, 'allow', cidr_block)
dhcp_options_parameters.update(conn_parameters)


def _has_required_boto():
    '''
    Returns True/False boolean depending on if Boto is installed and correct
    version.
    '''
    if not HAS_BOTO:
        return False
    elif LooseVersion(boto.__version__) < LooseVersion(required_boto_version):
        return False
    else:
        return True


def _has_required_moto():
    '''
    Returns True/False boolean depending on if Moto is installed and correct
    version.
    '''
    if not HAS_MOTO:
        return False
    else:
        import pkg_resources

        if LooseVersion(pkg_resources.get_distribution('moto').version) < LooseVersion('0.3.7'):
            return False
        return True


class BotoVpcTestCaseBase(TestCase):
    conn = None

    def _create_vpc(self, name=None, tags=None):
        '''
        Helper function to create a test vpc
        '''
        if not self.conn:
            self.conn = boto.vpc.connect_to_region(region)

        vpc = self.conn.create_vpc(cidr_block)

        _maybe_set_name_tag(name, vpc)
        _maybe_set_tags(tags, vpc)
        return vpc

    def _create_subnet(self, vpc_id, cidr_block='10.0.0.0/25', name=None, tags=None):
        '''
        Helper function to create a test subnet
        '''
        if not self.conn:
            self.conn = boto.vpc.connect_to_region(region)

        subnet = self.conn.create_subnet(vpc_id, cidr_block)
        _maybe_set_name_tag(name, subnet)
        _maybe_set_tags(tags, subnet)
        return subnet

    def _create_dhcp_options(self, domain_name='example.com', domain_name_servers=None, ntp_servers=None,
                             netbios_name_servers=None, netbios_node_type=2):
        '''
        Helper function to create test dchp options
        '''
        if not netbios_name_servers:
            netbios_name_servers = ['10.0.0.1']
        if not ntp_servers:
            ntp_servers = ['5.6.7.8']
        if not domain_name_servers:
            domain_name_servers = ['1.2.3.4']

        if not self.conn:
            self.conn = boto.vpc.connect_to_region(region)

        return self.conn.create_dhcp_options(domain_name=domain_name, domain_name_servers=domain_name_servers,
                                             ntp_servers=ntp_servers, netbios_name_servers=netbios_name_servers,
                                             netbios_node_type=netbios_node_type)

    def _create_network_acl(self, vpc_id):
        '''
        Helper function to create test network acl
        '''
        if not self.conn:
            self.conn = boto.vpc.connect_to_region(region)

        return self.conn.create_network_acl(vpc_id)

    def _create_network_acl_entry(self, network_acl_id, rule_number, protocol, rule_action, cidr_block, egress=None,
                                  icmp_code=None, icmp_type=None, port_range_from=None, port_range_to=None):
        '''
        Helper function to create test network acl entry
        '''
        if not self.conn:
            self.conn = boto.vpc.connect_to_region(region)

        return self.conn.create_network_acl_entry(network_acl_id, rule_number, protocol, rule_action,
                                                  cidr_block,
                                                  egress=egress,
                                                  icmp_code=icmp_code, icmp_type=icmp_type,
                                                  port_range_from=port_range_from, port_range_to=port_range_to)

    def _create_route_table(self, vpc_id):
        '''
        Helper function to create a test route table
        '''
        if not self.conn:
            self.conn = boto.vpc.connect_to_region(region)

        return self.conn.create_route_table(vpc_id)


@skipIf(NO_MOCK, NO_MOCK_REASON)
@skipIf(HAS_BOTO is False, 'The boto module must be installed.')
@skipIf(HAS_MOTO is False, 'The moto module must be installed.')
@skipIf(_has_required_boto() is False, 'The boto module must be greater than'
                                       ' or equal to version {0}'
        .format(required_boto_version))
class BotoVpcTestCase(BotoVpcTestCaseBase):
    '''
    TestCase for salt.modules.boto_vpc module
    '''

    @mock_ec2
    def test_that_when_checking_if_a_vpc_exists_by_id_and_a_vpc_exists_the_vpc_exists_method_returns_true(self):
        '''
        Tests checking vpc existence via id when the vpc already exists
        '''
        vpc = self._create_vpc()

        vpc_exists = boto_vpc.exists(vpc_id=vpc.id, **conn_parameters)

        self.assertTrue(vpc_exists)

    @mock_ec2
    @skipIf(_has_required_moto() is False, 'The moto module does not support filtering vpcs.'
                                           'Added support in spulec/moto#218. Next release should solve this issue.')
    def test_that_when_checking_if_a_vpc_exists_by_id_and_a_vpc_does_not_exist_the_vpc_exists_method_returns_false(
            self):
        '''
        Tests checking vpc existence via id when the vpc does not exist
        '''
        self._create_vpc()  # Created to ensure that the filters are applied correctly
        vpc_exists = boto_vpc.exists(vpc_id='fake', **conn_parameters)

        self.assertFalse(vpc_exists)

    @mock_ec2
    def test_that_when_checking_if_a_vpc_exists_by_name_and_a_vpc_exists_the_vpc_exists_method_returns_true(self):
        '''
        Tests checking vpc existence via name when vpc exists
        '''
        self._create_vpc(name='test')

        vpc_exists = boto_vpc.exists(name='test', **conn_parameters)

        self.assertTrue(vpc_exists)

    @mock_ec2
    @skipIf(_has_required_moto() is False, 'The moto module does not support filtering vpcs.'
                                           'Added support in spulec/moto#218. Next release should solve this issue.')
    def test_that_when_checking_if_a_vpc_exists_by_name_and_a_vpc_does_not_exist_the_vpc_exists_method_returns_false(
            self):
        '''
        Tests checking vpc existence via name when vpc does not exist
        '''
        self._create_vpc()  # Created to ensure that the filters are applied correctly

        vpc_exists = boto_vpc.exists(name='test', **conn_parameters)

        self.assertFalse(vpc_exists)

    @mock_ec2
    def test_that_when_checking_if_a_vpc_exists_by_tags_and_a_vpc_exists_the_vpc_exists_method_returns_true(self):
        '''
        Tests checking vpc existence via tag when vpc exists
        '''
        self._create_vpc(tags={'test': 'testvalue'})

        vpc_exists = boto_vpc.exists(tags={'test': 'testvalue'}, **conn_parameters)

        self.assertTrue(vpc_exists)

    @mock_ec2
    @skipIf(_has_required_moto() is False, 'The moto module does not support filtering vpcs.'
                                           'Added support in spulec/moto#218. Next release should solve this issue.')
    def test_that_when_checking_if_a_vpc_exists_by_tags_and_a_vpc_does_not_exist_the_vpc_exists_method_returns_false(
            self):
        '''
        Tests checking vpc existence via tag when vpc does not exist
        '''
        self._create_vpc()  # Created to ensure that the filters are applied correctly

        vpc_exists = boto_vpc.exists(tags={'test': 'testvalue'}, **conn_parameters)

        self.assertFalse(vpc_exists)

    @mock_ec2
    def test_that_when_checking_if_a_vpc_exists_by_cidr_and_a_vpc_exists_the_vpc_exists_method_returns_true(self):
        '''
        Tests checking vpc existence via cidr when vpc exists
        '''
        self._create_vpc()

        vpc_exists = boto_vpc.exists(cidr=u'10.0.0.0/24', **conn_parameters)

        self.assertTrue(vpc_exists)

    @mock_ec2
    @skipIf(_has_required_moto() is False, 'The moto module does not support filtering vpcs.'
                                           'Added support in spulec/moto#218. Next release should solve this issue.')
    def test_that_when_checking_if_a_vpc_exists_by_cidr_and_a_vpc_does_not_exist_the_vpc_exists_method_returns_false(
            self):
        '''
        Tests checking vpc existence via cidr when vpc does not exist
        '''
        self._create_vpc()  # Created to ensure that the filters are applied correctly

        vpc_exists = boto_vpc.exists(cidr=u'10.10.10.10/24', **conn_parameters)

        self.assertFalse(vpc_exists)

    @mock_ec2
    def test_that_when_checking_if_a_vpc_exists_but_providing_no_filters_the_vpc_exists_method_raises_a_salt_invocation_error(self):
        '''
        Tests checking vpc existence when no filters are provided
        '''
        with self.assertRaisesRegexp(SaltInvocationError, 'At least on of the following must be specified: vpc id, name, cidr or tags.'):
            boto_vpc.exists(**conn_parameters)

    @mock_ec2
    def test_get_vpc_id_method_when_filtering_by_name(self):
        '''
        Tests getting vpc id when filtering by name
        '''
        vpc = self._create_vpc(name='test')

        vpc_id = boto_vpc.get_id(name='test', **conn_parameters)

        self.assertEqual(vpc.id, vpc_id)

    @mock_ec2
    def test_get_vpc_id_method_when_filtering_by_invalid_name(self):
        '''
        Tests getting vpc id when filtering by invalid name
        '''
        self._create_vpc(name='test')

        vpc_id = boto_vpc.get_id(name='test_fake', **conn_parameters)

        self.assertFalse(vpc_id)

    @mock_ec2
    def test_get_vpc_id_method_when_filtering_by_cidr(self):
        '''
        Tests getting vpc id when filtering by cidr
        '''
        vpc = self._create_vpc()

        vpc_id = boto_vpc.get_id(cidr=u'10.0.0.0/24', **conn_parameters)

        self.assertEqual(vpc.id, vpc_id)

    @mock_ec2
    def test_get_vpc_id_method_when_filtering_by_invalid_cidr(self):
        '''
        Tests getting vpc id when filtering by invalid cidr
        '''
        self._create_vpc()

        vpc_id = boto_vpc.get_id(cidr=u'10.10.10.10/24', **conn_parameters)

        self.assertFalse(vpc_id)

    @mock_ec2
    def test_get_vpc_id_method_when_filtering_by_tags(self):
        '''
        Tests getting vpc id when filtering by tags
        '''
        vpc = self._create_vpc(tags={'test': 'testvalue'})

        vpc_id = boto_vpc.get_id(tags={'test': 'testvalue'}, **conn_parameters)

        self.assertEqual(vpc.id, vpc_id)

    @mock_ec2
    def test_get_vpc_id_method_when_filtering_by_invalid_tags(self):
        '''
        Tests getting vpc id when filtering by invalid tags
        '''
        self._create_vpc(tags={'test': 'testvalue'})

        vpc_id = boto_vpc.get_id(tags={'test': 'fake-testvalue'}, **conn_parameters)

        self.assertFalse(vpc_id)

    @mock_ec2
    def test_get_vpc_id_method_when_not_providing_filters_raises_a_salt_invocation_error(self):
        '''
        Tests getting vpc id but providing no filters
        '''
        with self.assertRaisesRegexp(SaltInvocationError, 'At least on of the following must be specified: vpc id, name, cidr or tags.'):
            boto_vpc.get_id(**conn_parameters)

    @mock_ec2
    def test_get_vpc_id_method_when_more_than_one_vpc_is_matched_raises_a_salt_command_execution_error(self):
        '''
        Tests getting vpc id but providing no filters
        '''
        vpc1 = self._create_vpc(name='vpc-test1')
        vpc2 = self._create_vpc(name='vpc-test2')

        with self.assertRaisesRegexp(CommandExecutionError, 'Found more than one VPC matching the criteria.'):
            boto_vpc.get_id(cidr=u'10.0.0.0/24', **conn_parameters)

    @mock_ec2
    def test_that_when_creating_a_vpc_succeeds_the_create_vpc_method_returns_true(self):
        '''
        tests True VPC created.
        '''
        vpc_creation_result = boto_vpc.create(cidr_block, **conn_parameters)

        self.assertTrue(vpc_creation_result)

    @mock_ec2
    def test_that_when_creating_a_vpc_and_specifying_a_vpc_name_succeeds_the_create_vpc_method_returns_true(self):
        '''
        tests True VPC created.
        '''
        vpc_creation_result = boto_vpc.create(cidr_block, vpc_name='test', **conn_parameters)

        self.assertTrue(vpc_creation_result)

    @mock_ec2
    def test_that_when_creating_a_vpc_and_specifying_tags_succeeds_the_create_vpc_method_returns_true(self):
        '''
        tests True VPC created.
        '''
        vpc_creation_result = boto_vpc.create(cidr_block, tags={'test': 'value'}, **conn_parameters)

        self.assertTrue(vpc_creation_result)

    @mock_ec2
    def test_that_when_creating_a_vpc_fails_the_create_vpc_method_returns_false(self):
        '''
        tests False VPC not created.
        '''
        with patch('moto.ec2.models.VPCBackend.create_vpc', side_effect=BotoServerError(400, 'Mocked error')):
            vpc_creation_result = boto_vpc.create(cidr_block, **conn_parameters)

        self.assertFalse(vpc_creation_result)

    @mock_ec2
    def test_that_when_deleting_an_existing_vpc_the_delete_vpc_method_returns_true(self):
        '''
        Tests deleting an existing vpc
        '''
        vpc = self._create_vpc()

        vpc_deletion_result = boto_vpc.delete(vpc.id, **conn_parameters)

        self.assertTrue(vpc_deletion_result)

    @mock_ec2
    def test_that_when_deleting_a_non_existent_vpc_the_delete_vpc_method_returns_false(self):
        '''
        Tests deleting a non-existent vpc
        '''
        vpc_deletion_result = boto_vpc.delete('1234', **conn_parameters)

        self.assertFalse(vpc_deletion_result)

    @mock_ec2
    def test_that_when_describing_vpc_by_id_it_returns_the_dict_of_properties_returns_true(self):
        '''
        Tests describing parameters via vpc id if vpc exist
        '''
        vpc = self._create_vpc(name='test', tags={'test': 'testvalue'})

        describe_vpc = boto_vpc.describe(vpc_id=vpc.id, **conn_parameters)

        vpc_properties = dict(cidr_block=unicode(cidr_block),
                              is_default=None,
                              state=u'available',
                              tags={'Name': 'test', 'test': 'testvalue'},
                              dhcp_options_id=u'dopt-7a8b9c2d',
                              instance_tenancy=u'default')

        self.assertEqual(describe_vpc, vpc_properties)

    @mock_ec2
    def test_that_when_describing_vpc_by_id_it_returns_the_dict_of_properties_returns_false(self):
        '''
        Tests describing parameters via vpc id if vpc does not exist
        '''
        vpc = self._create_vpc(name='test', tags={'test': 'testvalue'})

        describe_vpc = boto_vpc.describe(vpc_id='vpc-fake', **conn_parameters)

        self.assertFalse(describe_vpc)

    @mock_ec2
    def test_that_when_describing_vpc_by_id_on_connection_error_it_returns_returns_false(self):
        '''
        Tests describing parameters failure
        '''
        vpc = self._create_vpc(name='test', tags={'test': 'testvalue'})

        with patch('moto.ec2.models.VPCBackend.get_all_vpcs',
                   side_effect=BotoServerError(400, 'Mocked error')):
            describe_vpc = boto_vpc.describe(vpc_id=vpc.id, **conn_parameters)

        self.assertFalse(describe_vpc)

    @mock_ec2
    def test_that_when_describing_vpc_but_providing_no_vpc_id_the_describe_method_raises_a_salt_invocation_error(self):
        '''
        Tests describing vpc  without vpc id
        '''
        with self.assertRaisesRegexp(SaltInvocationError,
                                     'VPC ID needs to be specified.'):
            boto_vpc.describe(vpc_id=None, **conn_parameters)


@skipIf(NO_MOCK, NO_MOCK_REASON)
@skipIf(HAS_BOTO is False, 'The boto module must be installed.')
@skipIf(HAS_MOTO is False, 'The moto module must be installed.')
@skipIf(_has_required_boto() is False, 'The boto module must be greater than'
                                       ' or equal to version {0}'
        .format(required_boto_version))
class BotoVpcSubnetsTestCase(BotoVpcTestCaseBase):
    @mock_ec2
    def test_get_subnet_association_single_subnet(self):
        '''
        tests that given multiple subnet ids in the same VPC that the VPC ID is
        returned. The test is valuable because it uses a string as an argument
        to subnets as opposed to a list.
        '''
        vpc = self._create_vpc()
        subnet = self._create_subnet(vpc.id)
        subnet_association = boto_vpc.get_subnet_association(subnets=subnet.id,
                                                             **conn_parameters)
        self.assertEqual(vpc.id, subnet_association)

    @mock_ec2
    def test_get_subnet_association_multiple_subnets_same_vpc(self):
        '''
        tests that given multiple subnet ids in the same VPC that the VPC ID is
        returned.
        '''
        vpc = self._create_vpc()
        subnet_a = self._create_subnet(vpc.id, '10.0.0.0/25')
        subnet_b = self._create_subnet(vpc.id, '10.0.0.128/25')
        subnet_association = boto_vpc.get_subnet_association([subnet_a.id, subnet_b.id],
                                                             **conn_parameters)
        self.assertEqual(vpc.id, subnet_association)

    @mock_ec2
    def test_get_subnet_association_multiple_subnets_different_vpc(self):
        '''
        tests that given multiple subnet ids in different VPCs that False is
        returned.
        '''
        vpc_a = self._create_vpc()
        vpc_b = self.conn.create_vpc(cidr_block)
        subnet_a = self._create_subnet(vpc_a.id, '10.0.0.0/24')
        subnet_b = self._create_subnet(vpc_b.id, '10.0.0.0/24')
        subnet_association = boto_vpc.get_subnet_association([subnet_a.id, subnet_b.id],
                                                            **conn_parameters)
        self.assertFalse(subnet_association)

    @mock_ec2
    def test_that_when_creating_a_subnet_succeeds_the_create_subnet_method_returns_true(self):
        '''
        Tests creating a subnet successfully
        '''
        vpc = self._create_vpc()

        subnet_creation_result = boto_vpc.create_subnet(vpc.id, '10.0.0.0/24', **conn_parameters)

        self.assertTrue(subnet_creation_result)

    @mock_ec2
    def test_that_when_creating_a_subnet_and_specifying_a_name_succeeds_the_create_subnet_method_returns_true(self):
        '''
        Tests creating a subnet successfully when specifying a name
        '''
        vpc = self._create_vpc()

        subnet_creation_result = boto_vpc.create_subnet(vpc.id, '10.0.0.0/24', subnet_name='test', **conn_parameters)

        self.assertTrue(subnet_creation_result)

    @mock_ec2
    def test_that_when_creating_a_subnet_and_specifying_tags_succeeds_the_create_subnet_method_returns_true(self):
        '''
        Tests creating a subnet successfully when specifying a tag
        '''
        vpc = self._create_vpc()

        subnet_creation_result = boto_vpc.create_subnet(vpc.id, '10.0.0.0/24', tags={'test': 'testvalue'},
                                                        **conn_parameters)

        self.assertTrue(subnet_creation_result)

    @mock_ec2
    def test_that_when_creating_a_subnet_fails_the_create_subnet_method_returns_false(self):
        '''
        Tests creating a subnet failure
        '''
        vpc = self._create_vpc()

        with patch('moto.ec2.models.SubnetBackend.create_subnet', side_effect=BotoServerError(400, 'Mocked error')):
            subnet_creation_result = boto_vpc.create_subnet(vpc.id, '10.0.0.0/24', **conn_parameters)

        self.assertFalse(subnet_creation_result)

    @mock_ec2
    def test_that_when_deleting_an_existing_subnet_the_delete_subnet_method_returns_true(self):
        '''
        Tests deleting an existing subnet
        '''
        vpc = self._create_vpc()
        subnet = self._create_subnet(vpc.id)

        subnet_deletion_result = boto_vpc.delete_subnet(subnet.id, **conn_parameters)

        self.assertTrue(subnet_deletion_result)

    @mock_ec2
    def test_that_when_deleting_a_non_existent_subnet_the_delete_vpc_method_returns_false(self):
        '''
        Tests deleting a subnet that doesn't exist
        '''
        subnet_deletion_result = boto_vpc.delete_subnet('1234', **conn_parameters)

        self.assertFalse(subnet_deletion_result)

    @mock_ec2
    def test_that_when_checking_if_a_subnet_exists_by_id_the_subnet_exists_method_returns_true(self):
        '''
        Tests checking if a subnet exists when it does exist
        '''
        vpc = self._create_vpc()
        subnet = self._create_subnet(vpc.id)

        subnet_exists_result = boto_vpc.subnet_exists(subnet_id=subnet.id, **conn_parameters)

        self.assertTrue(subnet_exists_result)

    @mock_ec2
    def test_that_when_a_subnet_does_not_exist_the_subnet_exists_method_returns_false(self):
        '''
        Tests checking if a subnet exists which doesn't exist
        '''
        subnet_exists_result = boto_vpc.subnet_exists('fake', **conn_parameters)

        self.assertFalse(subnet_exists_result)

    @mock_ec2
    @skipIf(_has_required_moto() is False, 'The moto module does not support filtering by tags. '
                                           'Added support in spulec/moto#218. Next release should solve this issue.')
    def test_that_when_checking_if_a_subnet_exists_by_name_the_subnet_exists_method_returns_true(self):
        '''
        Tests checking subnet existence by name
        '''
        vpc = self._create_vpc()
        self._create_subnet(vpc.id, name='test')

        subnet_exists_result = boto_vpc.subnet_exists(name='test', **conn_parameters)

        self.assertTrue(subnet_exists_result)

    @mock_ec2
    @skipIf(_has_required_moto() is False, 'The moto module does not support filtering by tags. '
                                           'Added support in spulec/moto#218. Next release should solve this issue.')
    def test_that_when_checking_if_a_subnet_exists_by_name_the_subnet_does_not_exist_the_subnet_method_returns_false(self):
        '''
        Tests checking subnet existence by name when it doesn't exist
        '''
        vpc = self._create_vpc()
        self._create_subnet(vpc.id)

        subnet_exists_result = boto_vpc.subnet_exists(name='test', **conn_parameters)

        self.assertFalse(subnet_exists_result)

    @mock_ec2
    @skipIf(_has_required_moto() is False, 'The moto module does not support filtering by tags. '
                                           'Added support in spulec/moto#218. Next release should solve this issue.')
    def test_that_when_checking_if_a_subnet_exists_by_tags_the_subnet_exists_method_returns_true(self):
        '''
        Tests checking subnet existence by tag
        '''
        vpc = self._create_vpc()
        self._create_subnet(vpc.id, tags={'test': 'testvalue'})

        subnet_exists_result = boto_vpc.subnet_exists(tags={'test': 'testvalue'}, **conn_parameters)

        self.assertTrue(subnet_exists_result)

    @mock_ec2
    @skipIf(_has_required_moto() is False, 'The moto module does not support filtering by tags. '
                                           'Added support in spulec/moto#218. Next release should solve this issue.')
    def test_that_when_checking_if_a_subnet_exists_by_tags_the_subnet_does_not_exist_the_subnet_method_returns_false(self):
        '''
        Tests checking subnet existence by tag when subnet doesn't exist
        '''
        vpc = self._create_vpc()
        self._create_subnet(vpc.id)

        subnet_exists_result = boto_vpc.subnet_exists(tags={'test': 'testvalue'}, **conn_parameters)

        self.assertFalse(subnet_exists_result)

    @mock_ec2
    def test_that_when_checking_if_a_subnet_exists_but_providing_no_filters_the_subnet_exists_method_raises_a_salt_invocation_error(self):
        '''
        Tests checking subnet existence without any filters
        '''
        with self.assertRaisesRegexp(SaltInvocationError, 'At least on of the following must be specified: subnet id, name or tags.'):
            boto_vpc.subnet_exists(**conn_parameters)


@skipIf(NO_MOCK, NO_MOCK_REASON)
@skipIf(HAS_BOTO is False, 'The boto module must be installed.')
@skipIf(HAS_MOTO is False, 'The moto module must be installed.')
@skipIf(_has_required_boto() is False, 'The boto module must be greater than'
                                       ' or equal to version {0}'
        .format(required_boto_version))
@skipIf(_has_required_moto() is False, 'The moto module has a bug in creating DHCP options which is fixed '
                                       'in spulec/moto#214. Next release should solve this issue.')
class BotoVpcDHCPOptionsTestCase(BotoVpcTestCaseBase):
    @mock_ec2
    def test_that_when_creating_dhcp_options_succeeds_the_create_dhcp_options_method_returns_true(self):
        '''
        Tests creating dhcp options successfully
        '''
        dhcp_options_creation_result = boto_vpc.create_dhcp_options(**dhcp_options_parameters)

        self.assertTrue(dhcp_options_creation_result)

    @mock_ec2
    def test_that_when_creating_dhcp_options_and_specifying_a_name_succeeds_the_create_dhcp_options_method_returns_true(
            self):
        '''
        Tests creating dchp options with name successfully
        '''
        dhcp_options_creation_result = boto_vpc.create_dhcp_options(dhcp_options_name='test',
                                                                    **dhcp_options_parameters)

        self.assertTrue(dhcp_options_creation_result)

    @mock_ec2
    def test_that_when_creating_dhcp_options_and_specifying_tags_succeeds_the_create_dhcp_options_method_returns_true(
            self):
        '''
        Tests creating dchp options with tag successfully
        '''
        dhcp_options_creation_result = boto_vpc.create_dhcp_options(tags={'test': 'testvalue'},
                                                                    **dhcp_options_parameters)

        self.assertTrue(dhcp_options_creation_result)

    @mock_ec2
    def test_that_when_creating_dhcp_options_fails_the_create_dhcp_options_method_returns_false(self):
        '''
        Tests creating dhcp options failure
        '''
        with patch('moto.ec2.models.DHCPOptionsSetBackend.create_dhcp_options',
                   side_effect=BotoServerError(400, 'Mocked error')):
            dhcp_options_creation_result = boto_vpc.create_dhcp_options(**dhcp_options_parameters)

        self.assertFalse(dhcp_options_creation_result)

    @mock_ec2
    def test_that_when_associating_an_existing_dhcp_options_set_to_an_existing_vpc_the_associate_dhcp_options_method_returns_true(
            self):
        '''
        Tests associating existing dchp options successfully
        '''
        vpc = self._create_vpc()
        dhcp_options = self._create_dhcp_options()

        dhcp_options_association_result = boto_vpc.associate_dhcp_options_to_vpc(dhcp_options.id, vpc.id,
                                                                                 **conn_parameters)

        self.assertTrue(dhcp_options_association_result)

    @mock_ec2
    def test_that_when_associating_a_non_existent_dhcp_options_set_to_an_existing_vpc_the_associate_dhcp_options_method_returns_true(
            self):
        '''
        Tests associating non-existanct dhcp options successfully
        '''
        vpc = self._create_vpc()

        dhcp_options_association_result = boto_vpc.associate_dhcp_options_to_vpc('fake', vpc.id, **conn_parameters)

        self.assertFalse(dhcp_options_association_result)

    @mock_ec2
    def test_that_when_associating_an_existing_dhcp_options_set_to_a_non_existent_vpc_the_associate_dhcp_options_method_returns_false(
            self):
        '''
        Tests associating existing dhcp options to non-existance vpc
        '''
        dhcp_options = self._create_dhcp_options()

        dhcp_options_association_result = boto_vpc.associate_dhcp_options_to_vpc(dhcp_options.id, 'fake',
                                                                                 **conn_parameters)

        self.assertFalse(dhcp_options_association_result)

    @mock_ec2
    def test_that_when_creating_and_associating_dhcp_options_set_to_an_existing_vpc_succeeds_the_associate_new_dhcp_options_method_returns_true(
            self):
        '''
        Tests creation/association of dchp options to an existing vpc successfully
        '''
        vpc = self._create_vpc()

        dhcp_creation_and_association_result = boto_vpc.associate_new_dhcp_options_to_vpc(vpc.id,
                                                                                          **dhcp_options_parameters)

        self.assertTrue(dhcp_creation_and_association_result)

    @mock_ec2
    def test_that_when_creating_and_associating_dhcp_options_set_to_an_existing_vpc_fails_creating_the_dhcp_options_the_associate_new_dhcp_options_method_returns_false(
            self):
        '''
        Tests creation failure during creation/association of dchp options to an existing vpc
        '''
        vpc = self._create_vpc()

        with patch('moto.ec2.models.DHCPOptionsSetBackend.create_dhcp_options',
                   side_effect=BotoServerError(400, 'Mocked error')):
            dhcp_creation_and_association_result = boto_vpc.associate_new_dhcp_options_to_vpc(vpc.id,
                                                                                              **dhcp_options_parameters)

        self.assertFalse(dhcp_creation_and_association_result)

    @mock_ec2
    def test_that_when_creating_and_associating_dhcp_options_set_to_an_existing_vpc_fails_associating_the_dhcp_options_the_associate_new_dhcp_options_method_returns_false(
            self):
        '''
        Tests association failure during creation/association of dchp options to existing vpc
        '''
        vpc = self._create_vpc()

        with patch('moto.ec2.models.DHCPOptionsSetBackend.associate_dhcp_options',
                   side_effect=BotoServerError(400, 'Mocked error')):
            dhcp_creation_and_association_result = boto_vpc.associate_new_dhcp_options_to_vpc(vpc.id,
                                                                                              **dhcp_options_parameters)

        self.assertFalse(dhcp_creation_and_association_result)

    @mock_ec2
    def test_that_when_creating_and_associating_dhcp_options_set_to_a_non_existent_vpc_the_dhcp_options_the_associate_new_dhcp_options_method_returns_false(
            self):
        '''
        Tests creation/association of dhcp options to non-existant vpc
        '''
        dhcp_creation_and_association_result = boto_vpc.associate_new_dhcp_options_to_vpc('fake',
                                                                                          **dhcp_options_parameters)

        self.assertFalse(dhcp_creation_and_association_result)

    @mock_ec2
    def test_that_when_dhcp_options_exists_the_dhcp_options_exists_method_returns_true(self):
        '''
        Tests existence of dhcp options successfully
        '''
        dhcp_options = self._create_dhcp_options()

        dhcp_options_exists_result = boto_vpc.dhcp_options_exists(dhcp_options.id, **conn_parameters)

        self.assertTrue(dhcp_options_exists_result)

    @mock_ec2
    def test_that_when_dhcp_options_do_not_exist_the_dhcp_options_exists_method_returns_false(self):
        '''
        Tests existence of dhcp options failure
        '''
        dhcp_options_exists_result = boto_vpc.dhcp_options_exists('fake', **conn_parameters)

        self.assertFalse(dhcp_options_exists_result)

    @mock_ec2
    def test_that_when_checking_if_dhcp_options_exists_but_providing_no_filters_the_dhcp_options_exists_method_raises_a_salt_invocation_error(self):
        '''
        Tests checking dhcp option existence with no filters
        '''
        with self.assertRaisesRegexp(SaltInvocationError, 'At least on of the following must be specified: dhcp options id, name or tags.'):
            boto_vpc.dhcp_options_exists(**conn_parameters)


@skipIf(NO_MOCK, NO_MOCK_REASON)
@skipIf(HAS_BOTO is False, 'The boto module must be installed.')
@skipIf(HAS_MOTO is False, 'The moto module must be installed.')
@skipIf(_has_required_boto() is False, 'The boto module must be greater than'
                                       ' or equal to version {0}'
        .format(required_boto_version))
class BotoVpcNetworkACLTestCase(BotoVpcTestCaseBase):
    @mock_ec2
    @skipIf(True, 'Moto has not implemented this feature. Skipping for now.')
    def test_that_when_creating_network_acl_for_an_existing_vpc_the_create_network_acl_method_returns_true(self):
        '''
        Tests creation of network acl with existing vpc
        '''
        vpc = self._create_vpc()

        network_acl_creation_result = boto_vpc.create_network_acl(vpc.id, **conn_parameters)

        self.assertTrue(network_acl_creation_result)

    @mock_ec2
    @skipIf(True, 'Moto has not implemented this feature. Skipping for now.')
    def test_that_when_creating_network_acl_for_an_existing_vpc_and_specifying_a_name_the_create_network_acl_method_returns_true(
            self):
        '''
        Tests creation of network acl via name with an existing vpc
        '''
        vpc = self._create_vpc()

        network_acl_creation_result = boto_vpc.create_network_acl(vpc.id, network_acl_name='test', **conn_parameters)

        self.assertTrue(network_acl_creation_result)

    @mock_ec2
    @skipIf(True, 'Moto has not implemented this feature. Skipping for now.')
    def test_that_when_creating_network_acl_for_an_existing_vpc_and_specifying_tags_the_create_network_acl_method_returns_true(
            self):
        '''
        Tests creation of network acl via tags with an existing vpc
        '''
        vpc = self._create_vpc()

        network_acl_creation_result = boto_vpc.create_network_acl(vpc.id, tags={'test': 'testvalue'}, **conn_parameters)

        self.assertTrue(network_acl_creation_result)

    @mock_ec2
    @skipIf(True, 'Moto has not implemented this feature. Skipping for now.')
    def test_that_when_creating_network_acl_for_a_non_existent_vpc_the_create_network_acl_method_returns_false(self):
        '''
        Tests creation of network acl with a non-existant vpc
        '''
        network_acl_creation_result = boto_vpc.create_network_acl('fake', **conn_parameters)

        self.assertFalse(network_acl_creation_result)

    @mock_ec2
    @skipIf(True, 'Moto has not implemented this feature. Skipping for now.')
    def test_that_when_creating_network_acl_fails_the_create_network_acl_method_returns_false(self):
        '''
        Tests creation of network acl failure
        '''
        vpc = self._create_vpc()

        with patch('moto.ec2.models.NetworkACLBackend.create_network_acl',
                   side_effect=BotoServerError(400, 'Mocked error')):
            network_acl_creation_result = boto_vpc.create_network_acl(vpc.id, **conn_parameters)

        self.assertFalse(network_acl_creation_result)

    @mock_ec2
    @skipIf(True, 'Moto has not implemented this feature. Skipping for now.')
    def test_that_when_deleting_an_existing_network_acl_the_delete_network_acl_method_returns_true(self):
        '''
        Tests deletion of existing network acl successfully
        '''
        vpc = self._create_vpc()
        network_acl = self._create_network_acl(vpc.id)

        network_acl_deletion_result = boto_vpc.delete_network_acl(network_acl.id, **conn_parameters)

        self.assertTrue(network_acl_deletion_result)

    @mock_ec2
    @skipIf(True, 'Moto has not implemented this feature. Skipping for now.')
    def test_that_when_deleting_a_non_existent_network_acl_the_delete_network_acl_method_returns_false(self):
        '''
        Tests deleting a non-existent network acl
        '''
        network_acl_deletion_result = boto_vpc.delete_network_acl('fake', **conn_parameters)

        self.assertFalse(network_acl_deletion_result)

    @mock_ec2
    @skipIf(True, 'Moto has not implemented this feature. Skipping for now.')
    def test_that_when_a_network_acl_exists_the_network_acl_exists_method_returns_true(self):
        '''
        Tests existence of network acl
        '''
        vpc = self._create_vpc()
        network_acl = self._create_network_acl(vpc.id)

        network_acl_deletion_result = boto_vpc.network_acl_exists(network_acl.id, **conn_parameters)

        self.assertTrue(network_acl_deletion_result)

    @mock_ec2
    @skipIf(True, 'Moto has not implemented this feature. Skipping for now.')
    def test_that_when_a_network_acl_does_not_exist_the_network_acl_exists_method_returns_false(self):
        '''
        Tests checking network acl does not exist
        '''
        network_acl_deletion_result = boto_vpc.network_acl_exists('fake', **conn_parameters)

        self.assertFalse(network_acl_deletion_result)

    @mock_ec2
    def test_that_when_checking_if_network_acl_exists_but_providing_no_filters_the_network_acl_exists_method_raises_a_salt_invocation_error(self):
        '''
        Tests checking existence of network acl with no filters
        '''
        with self.assertRaisesRegexp(
                SaltInvocationError,
                'At least on of the following must be specified: dhcp options id, name or tags.'
        ):
            boto_vpc.dhcp_options_exists(**conn_parameters)

    @mock_ec2
    @skipIf(True, 'Moto has not implemented this feature. Skipping for now.')
    def test_that_when_creating_a_network_acl_entry_successfully_the_create_network_acl_entry_method_returns_true(self):
        '''
        Tests creating network acl successfully
        '''
        vpc = self._create_vpc()
        network_acl = self._create_network_acl(vpc.id)

        network_acl_entry_creation_result = boto_vpc.create_network_acl_entry(network_acl.id,
                                                                              *network_acl_entry_parameters,
                                                                              **conn_parameters)

        self.assertTrue(network_acl_entry_creation_result)

    @mock_ec2
    @skipIf(True, 'Moto has not implemented this feature. Skipping for now.')
    def test_that_when_creating_a_network_acl_entry_for_a_non_existent_network_acl_the_create_network_acl_entry_method_returns_false(
            self):
        '''
        Tests creating network acl entry for non-existent network acl
        '''
        network_acl_entry_creation_result = boto_vpc.create_network_acl_entry(*network_acl_entry_parameters,
                                                                              **conn_parameters)

        self.assertFalse(network_acl_entry_creation_result)

    @mock_ec2
    @skipIf(True, 'Moto has not implemented this feature. Skipping for now.')
    def test_that_when_replacing_a_network_acl_entry_successfully_the_replace_network_acl_entry_method_returns_true(
            self):
        '''
        Tests replacing network acl entry successfully
        '''
        vpc = self._create_vpc()
        network_acl = self._create_network_acl(vpc.id)
        self._create_network_acl_entry(network_acl.id, *network_acl_entry_parameters)

        network_acl_entry_creation_result = boto_vpc.replace_network_acl_entry(network_acl.id,
                                                                               *network_acl_entry_parameters,
                                                                               **conn_parameters)

        self.assertTrue(network_acl_entry_creation_result)

    @mock_ec2
    @skipIf(True, 'Moto has not implemented this feature. Skipping for now.')
    def test_that_when_replacing_a_network_acl_entry_for_a_non_existent_network_acl_the_replace_network_acl_entry_method_returns_false(
            self):
        '''
        Tests replacing a network acl entry for a non-existent network acl
        '''
        network_acl_entry_creation_result = boto_vpc.create_network_acl_entry(*network_acl_entry_parameters,
                                                                              **conn_parameters)

        self.assertFalse(network_acl_entry_creation_result)

    @mock_ec2
    @skipIf(True, 'Moto has not implemented this feature. Skipping for now.')
    def test_that_when_deleting_an_existing_network_acl_entry_the_delete_network_acl_entry_method_returns_true(self):
        '''
        Tests deleting existing network acl entry successfully
        '''
        vpc = self._create_vpc()
        network_acl = self._create_network_acl(vpc.id)
        network_acl_entry = self._create_network_acl_entry(network_acl.id, *network_acl_entry_parameters)

        network_acl_entry_deletion_result = boto_vpc.delete_network_acl_entry(network_acl_entry.id, 100,
                                                                              **conn_parameters)

        self.assertTrue(network_acl_entry_deletion_result)

    @mock_ec2
    @skipIf(True, 'Moto has not implemented this feature. Skipping for now.')
    def test_that_when_deleting_a_non_existent_network_acl_entry_the_delete_network_acl_entry_method_returns_false(
            self):
        '''
        Tests deleting a non-existent network acl entry
        '''
        network_acl_entry_deletion_result = boto_vpc.delete_network_acl_entry('fake', 100,
                                                                              **conn_parameters)

        self.assertFalse(network_acl_entry_deletion_result)

    @mock_ec2
    @skipIf(True, 'Moto has not implemented this feature. Skipping for now.')
    def test_that_when_associating_an_existing_network_acl_to_an_existing_subnet_the_associate_network_acl_method_returns_true(
            self):
        '''
        Tests association of existing network acl to existing subnet successfully
        '''
        vpc = self._create_vpc()
        network_acl = self._create_network_acl(vpc.id)
        subnet = self._create_subnet(vpc.id)

        network_acl_association_result = boto_vpc.associate_network_acl_to_subnet(network_acl.id, subnet.id,
                                                                                  **conn_parameters)

        self.assertTrue(network_acl_association_result)

    @mock_ec2
    @skipIf(True, 'Moto has not implemented this feature. Skipping for now.')
    def test_that_when_associating_a_non_existent_network_acl_to_an_existing_subnet_the_associate_network_acl_method_returns_false(
            self):
        '''
        Tests associating a non-existent network acl to existing subnet failure
        '''
        vpc = self._create_vpc()
        subnet = self._create_subnet(vpc.id)

        network_acl_association_result = boto_vpc.associate_network_acl_to_subnet('fake', subnet.id,
                                                                                  **conn_parameters)

        self.assertFalse(network_acl_association_result)

    @mock_ec2
    @skipIf(True, 'Moto has not implemented this feature. Skipping for now.')
    def test_that_when_associating_an_existing_network_acl_to_a_non_existent_subnet_the_associate_network_acl_method_returns_false(
            self):
        '''
        Tests associating an existing network acl to a non-existent subnet
        '''
        vpc = self._create_vpc()
        network_acl = self._create_network_acl(vpc.id)

        network_acl_association_result = boto_vpc.associate_network_acl_to_subnet(network_acl.id, 'fake',
                                                                                  **conn_parameters)

        self.assertFalse(network_acl_association_result)

    @mock_ec2
    @skipIf(True, 'Moto has not implemented this feature. Skipping for now.')
    def test_that_when_creating_and_associating_a_network_acl_to_a_subnet_succeeds_the_associate_new_network_acl_to_subnet_method_returns_true(
            self):
        '''
        Tests creating/associating a network acl to a subnet to a new network
        '''
        vpc = self._create_vpc()
        subnet = self._create_subnet(vpc.id)

        network_acl_creation_and_association_result = boto_vpc.associate_new_network_acl_to_subnet(vpc.id, subnet.id,
                                                                                                   **conn_parameters)

        self.assertTrue(network_acl_creation_and_association_result)

    @mock_ec2
    @skipIf(True, 'Moto has not implemented this feature. Skipping for now.')
    def test_that_when_creating_and_associating_a_network_acl_to_a_subnet_and_specifying_a_name_succeeds_the_associate_new_network_acl_to_subnet_method_returns_true(
            self):
        '''
        Tests creation/association of a network acl to subnet via name successfully
        '''
        vpc = self._create_vpc()
        subnet = self._create_subnet(vpc.id)

        network_acl_creation_and_association_result = boto_vpc.associate_new_network_acl_to_subnet(vpc.id, subnet.id,
                                                                                                   network_acl_name='test',
                                                                                                   **conn_parameters)

        self.assertTrue(network_acl_creation_and_association_result)

    @mock_ec2
    @skipIf(True, 'Moto has not implemented this feature. Skipping for now.')
    def test_that_when_creating_and_associating_a_network_acl_to_a_subnet_and_specifying_tags_succeeds_the_associate_new_network_acl_to_subnet_method_returns_true(
            self):
        '''
        Tests creating/association of a network acl to a subnet via tag successfully
        '''
        vpc = self._create_vpc()
        subnet = self._create_subnet(vpc.id)

        network_acl_creation_and_association_result = boto_vpc.associate_new_network_acl_to_subnet(vpc.id, subnet.id,
                                                                                                   tags={
                                                                                                       'test': 'testvalue'},
                                                                                                   **conn_parameters)

        self.assertTrue(network_acl_creation_and_association_result)

    @mock_ec2
    @skipIf(True, 'Moto has not implemented this feature. Skipping for now.')
    def test_that_when_creating_and_associating_a_network_acl_to_a_non_existent_subnet_the_associate_new_network_acl_to_subnet_method_returns_false(
            self):
        '''
        Tests creation/association of a network acl to a non-existent vpc
        '''
        vpc = self._create_vpc()

        network_acl_creation_and_association_result = boto_vpc.associate_new_network_acl_to_subnet(vpc.id, 'fake',
                                                                                                   **conn_parameters)

        self.assertFalse(network_acl_creation_and_association_result)

    @mock_ec2
    @skipIf(True, 'Moto has not implemented this feature. Skipping for now.')
    def test_that_when_creating_and_associating_a_network_acl_to_a_non_existent_vpc_the_associate_new_network_acl_to_subnet_method_returns_false(
            self):
        '''
        Tests creation/association of network acl to a non-existent subnet
        '''
        vpc = self._create_vpc()
        subnet = self._create_subnet(vpc.id)

        network_acl_creation_and_association_result = boto_vpc.associate_new_network_acl_to_subnet('fake', subnet.id,
                                                                                                   **conn_parameters)

        self.assertFalse(network_acl_creation_and_association_result)

    @mock_ec2
    @skipIf(True, 'Moto has not implemented this feature. Skipping for now.')
    def test_that_when_disassociating_network_acl_succeeds_the_disassociate_network_acl_method_should_return_true(self):
        '''
        Tests disassociation of network acl success
        '''
        vpc = self._create_vpc()
        subnet = self._create_subnet(vpc.id)

        dhcp_disassociate_result = boto_vpc.disassociate_network_acl(subnet.id, vpc_id=vpc.id, **conn_parameters)

        self.assertTrue(dhcp_disassociate_result)

    @mock_ec2
    @skipIf(True, 'Moto has not implemented this feature. Skipping for now.')
    def test_that_when_disassociating_network_acl_for_a_non_existent_vpc_the_disassociate_network_acl_method_should_return_false(
            self):
        '''
        Tests disassociation of network acl from non-existent vpc
        '''
        vpc = self._create_vpc()
        subnet = self._create_subnet(vpc.id)

        dhcp_disassociate_result = boto_vpc.disassociate_network_acl(subnet.id, vpc_id='fake', **conn_parameters)

        self.assertFalse(dhcp_disassociate_result)

    @mock_ec2
    @skipIf(True, 'Moto has not implemented this feature. Skipping for now.')
    def test_that_when_disassociating_network_acl_for_a_non_existent_subnet_the_disassociate_network_acl_method_should_return_false(
            self):
        '''
        Tests disassociation of network acl from non-existent subnet
        '''
        vpc = self._create_vpc()

        dhcp_disassociate_result = boto_vpc.disassociate_network_acl('fake', vpc_id=vpc.id, **conn_parameters)

        self.assertFalse(dhcp_disassociate_result)


@skipIf(NO_MOCK, NO_MOCK_REASON)
@skipIf(HAS_BOTO is False, 'The boto module must be installed.')
@skipIf(HAS_MOTO is False, 'The moto module must be installed.')
@skipIf(_has_required_boto() is False, 'The boto module must be greater than'
                                       ' or equal to version {0}'
        .format(required_boto_version))
class BotoVpcRouteTablesTestCase(BotoVpcTestCaseBase):
    @mock_ec2
    @skipIf(True, 'Moto has not implemented this feature. Skipping for now.')
    def test_that_when_creating_a_route_table_succeeds_the_create_route_table_method_returns_true(self):
        '''
        Tests creating route table successfully
        '''
        vpc = self._create_vpc()

        route_table_creation_result = boto_vpc.create_route_table(vpc.id, **conn_parameters)

        self.assertTrue(route_table_creation_result)

    @mock_ec2
    @skipIf(True, 'Moto has not implemented this feature. Skipping for now.')
    def test_that_when_creating_a_route_table_on_a_non_existent_vpc_the_create_route_table_method_returns_false(self):
        '''
        Tests creating route table on a non-existent vpc
        '''
        route_table_creation_result = boto_vpc.create_route_table('fake', **conn_parameters)

        self.assertTrue(route_table_creation_result)

    @mock_ec2
    @skipIf(True, 'Moto has not implemented this feature. Skipping for now.')
    def test_that_when_deleting_a_route_table_succeeds_the_delete_route_table_method_returns_true(self):
        '''
        Tests deleting route table successfully
        '''
        vpc = self._create_vpc()
        route_table = self._create_route_table(vpc.id)

        route_table_deletion_result = boto_vpc.delete_route_table(route_table.id, **conn_parameters)

        self.assertTrue(route_table_deletion_result)

    @mock_ec2
    @skipIf(True, 'Moto has not implemented this feature. Skipping for now.')
    def test_that_when_deleting_a_non_existent_route_table_the_delete_route_table_method_returns_false(self):
        '''
        Tests deleting non-existent route table
        '''
        route_table_deletion_result = boto_vpc.delete_route_table('fake', **conn_parameters)

        self.assertFalse(route_table_deletion_result)

    @mock_ec2
    @skipIf(True, 'Moto has not implemented this feature. Skipping for now.')
    def test_that_when_route_table_exists_the_route_table_exists_method_returns_true(self):
        '''
        Tests existence of route table success
        '''
        vpc = self._create_vpc()
        route_table = self._create_route_table(vpc.id)

        route_table_existence_result = boto_vpc.route_table_exists(route_table.id, **conn_parameters)

        self.assertTrue(route_table_existence_result)

    @mock_ec2
    @skipIf(True, 'Moto has not implemented this feature. Skipping for now.')
    def test_that_when_route_table_does_not_exist_the_route_table_exists_method_returns_false(self):
        '''
        Tests existence of route table failure
        '''
        route_table_existence_result = boto_vpc.route_table_exists('fake', **conn_parameters)

        self.assertFalse(route_table_existence_result)

    @mock_ec2
    def test_that_when_checking_if_a_route_table_exists_but_providing_no_filters_the_route_table_exists_method_raises_a_salt_invocation_error(self):
        '''
        Tests checking route table without filters
        '''
        with self.assertRaisesRegexp(
                SaltInvocationError,
                'At least on of the following must be specified: dhcp options id, name or tags.'
        ):
            boto_vpc.dhcp_options_exists(**conn_parameters)

    @mock_ec2
    @skipIf(True, 'Moto has not implemented this feature. Skipping for now.')
    def test_that_when_associating_a_route_table_succeeds_the_associate_route_table_method_should_return_the_association_id(
            self):
        '''
        Tests associating route table successfully
        '''
        vpc = self._create_vpc()
        subnet = self._create_subnet(vpc.id)
        route_table = self._create_route_table(vpc.id)

        association_id = boto_vpc.associate_route_table(route_table.id, subnet.id, **conn_parameters)

        self.assertTrue(association_id)

    @mock_ec2
    @skipIf(True, 'Moto has not implemented this feature. Skipping for now.')
    def test_that_when_associating_a_route_table_with_a_non_existent_route_table_the_associate_route_table_method_should_return_false(
            self):
        '''
        Tests associating of route table to non-existent route table
        '''
        vpc = self._create_vpc()
        subnet = self._create_subnet(vpc.id)

        association_id = boto_vpc.associate_route_table('fake', subnet.id, **conn_parameters)

        self.assertFalse(association_id)

    @mock_ec2
    @skipIf(True, 'Moto has not implemented this feature. Skipping for now.')
    def test_that_when_associating_a_route_table_with_a_non_existent_subnet_the_associate_route_table_method_should_return_false(
            self):
        '''
        Tests associating of route table with non-existent subnet
        '''
        vpc = self._create_vpc()
        route_table = self._create_route_table(vpc.id)

        association_id = boto_vpc.associate_route_table(route_table.id, 'fake', **conn_parameters)

        self.assertFalse(association_id)

    @mock_ec2
    @skipIf(True, 'Moto has not implemented this feature. Skipping for now.')
    def test_that_when_disassociating_a_route_table_succeeds_the_disassociate_route_table_method_should_return_true(
            self):
        '''
        Tests disassociation of a route
        '''
        vpc = self._create_vpc()
        subnet = self._create_subnet(vpc.id)
        route_table = self._create_route_table(vpc.id)

        association_id = self._associate_route_table(route_table.id, subnet.id)

        dhcp_disassociate_result = boto_vpc.disassociate_route_table(association_id, **conn_parameters)

        self.assertTrue(dhcp_disassociate_result)

    @mock_ec2
    @skipIf(True, 'Moto has not implemented this feature. Skipping for now.')
    def test_that_when_creating_a_route_succeeds_the_create_route_method_should_return_true(self):
        '''
        Tests successful creation of a route
        '''
        vpc = self._create_vpc()
        route_table = self._create_route_table(vpc.id)

        route_creation_result = boto_vpc.create_route(route_table.id, cidr_block, **conn_parameters)

        self.assertTrue(route_creation_result)

    @mock_ec2
    @skipIf(True, 'Moto has not implemented this feature. Skipping for now.')
    def test_that_when_creating_a_route_with_a_non_existent_route_table_the_create_route_method_should_return_false(
            self):
        '''
        Tests creation of route on non-existent route table
        '''
        route_creation_result = boto_vpc.create_route('fake', cidr_block, **conn_parameters)

        self.assertFalse(route_creation_result)

    @mock_ec2
    @skipIf(True, 'Moto has not implemented this feature. Skipping for now.')
    def test_that_when_deleting_a_route_succeeds_the_delete_route_method_should_return_true(self):
        '''
        Tests deleting route from route table
        '''
        vpc = self._create_vpc()
        route_table = self._create_route_table(vpc.id)

        route_deletion_result = boto_vpc.delete_route(route_table.id, cidr_block, **conn_parameters)

        self.assertTrue(route_deletion_result)

    @mock_ec2
    @skipIf(True, 'Moto has not implemented this feature. Skipping for now.')
    def test_that_when_deleting_a_route_with_a_non_existent_route_table_the_delete_route_method_should_return_false(
            self):
        '''
        Tests deleting route from a non-existent route table
        '''
        route_deletion_result = boto_vpc.delete_route('fake', cidr_block, **conn_parameters)

        self.assertFalse(route_deletion_result)

    @mock_ec2
    @skipIf(True, 'Moto has not implemented this feature. Skipping for now.')
    def test_that_when_replacing_a_route_succeeds_the_replace_route_method_should_return_true(self):
        '''
        Tests replacing route successfully
        '''
        vpc = self._create_vpc()
        route_table = self._create_route_table(vpc.id)

        route_replacing_result = boto_vpc.replace_route(route_table.id, cidr_block, **conn_parameters)

        self.assertTrue(route_replacing_result)

    @mock_ec2
    @skipIf(True, 'Moto has not implemented this feature. Skipping for now.')
    def test_that_when_replacing_a_route_with_a_non_existent_route_table_the_replace_route_method_should_return_false(
            self):
        '''
        Tests replacing a route when the route table doesn't exist
        '''
        route_replacing_result = boto_vpc.replace_route('fake', cidr_block, **conn_parameters)

        self.assertFalse(route_replacing_result)


if __name__ == '__main__':
    from integration import run_tests

<<<<<<< HEAD
=======
if __name__ == '__main__':
    from integration import run_tests  # pylint: disable=import-error
>>>>>>> 6530a791
    run_tests(BotoVpcTestCase, needs_daemon=False)<|MERGE_RESOLUTION|>--- conflicted
+++ resolved
@@ -1450,11 +1450,5 @@
 
 
 if __name__ == '__main__':
-    from integration import run_tests
-
-<<<<<<< HEAD
-=======
-if __name__ == '__main__':
     from integration import run_tests  # pylint: disable=import-error
->>>>>>> 6530a791
     run_tests(BotoVpcTestCase, needs_daemon=False)