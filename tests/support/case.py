--- conflicted
+++ resolved
@@ -37,13 +37,7 @@
 from tests.support.paths import ScriptPathMixin, INTEGRATION_TEST_DIR, CODE_DIR, PYEXEC, SCRIPT_DIR
 
 # Import 3rd-party libs
-<<<<<<< HEAD
-import salt.utils.json
 from salt.ext import six
-=======
-import salt.utils
-import salt.ext.six as six
->>>>>>> 291d3d3b
 from salt.ext.six.moves import cStringIO  # pylint: disable=import-error
 
 STATE_FUNCTION_RUNNING_RE = re.compile(
@@ -296,6 +290,9 @@
 
         process = subprocess.Popen(cmd, **popen_kwargs)
 
+        # Late import
+        import salt.utils.platform
+
         if timeout is not None:
             stop_at = datetime.now() + timedelta(seconds=timeout)
             term_sent = False
@@ -307,7 +304,7 @@
                         # Kill the process group since sending the term signal
                         # would only terminate the shell, not the command
                         # executed in the shell
-                        if salt.utils.is_windows():
+                        if salt.utils.platform.is_windows():
                             _, alive = win32_kill_process_tree(process.pid)
                             if alive:
                                 log.error("Child processes still alive: %s", alive)
@@ -318,7 +315,7 @@
 
                     try:
                         # As a last resort, kill the process group
-                        if salt.utils.is_windows():
+                        if salt.utils.platform.is_windows():
                             _, alive = win32_kill_process_tree(process.pid)
                             if alive:
                                 log.error("Child processes still alive: %s", alive)
@@ -869,6 +866,10 @@
                            wipe=wipe, raw=raw)
         log.debug('SSHCase run_function executed %s with arg %s', function, arg)
         log.debug('SSHCase JSON return: %s', ret)
+
+        # Late import
+        import salt.utils.json
+
         try:
             return salt.utils.json.loads(ret)['localhost']
         except Exception:
