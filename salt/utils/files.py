--- conflicted
+++ resolved
@@ -27,18 +27,14 @@
 
 # Import 3rd-party libs
 from salt.ext import six
-<<<<<<< HEAD
 from salt.ext.six.moves import range
+from salt.ext.six.moves.urllib.parse import quote  # pylint: disable=no-name-in-module
 try:
     import fcntl
     HAS_FCNTL = True
 except ImportError:
     # fcntl is not available on windows
     HAS_FCNTL = False
-=======
-from salt.ext.six.moves.urllib.parse import quote  # pylint: disable=no-name-in-module
-
->>>>>>> 8f994e7c
 
 log = logging.getLogger(__name__)
 
@@ -587,11 +583,7 @@
     :codeauthor: Damon Atkins <https://github.com/damon-atkins>
     '''
     def _replace(re_obj):
-<<<<<<< HEAD
-        return urllib.quote(re_obj.group(0), safe='')
-=======
-        return quote(re_obj.group(0), safe=u'')
->>>>>>> 8f994e7c
+        return quote(re_obj.group(0), safe='')
     if not isinstance(file_basename, six.text_type):
         # the following string is not prefixed with u
         return re.sub('[\\\\:/*?"<>|]',
