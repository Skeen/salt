# -*- coding: utf-8 -*-
'''
The static grains, these are the core, or built in grains.

When grains are loaded they are not loaded in the same way that modules are
loaded, grain functions are detected and executed, the functions MUST
return a dict which will be applied to the main grains dict. This module
will always be executed first, so that any grains loaded here in the core
module can be overwritten just by returning dict keys with the same value
as those returned here
'''

# Import python libs
from __future__ import absolute_import, print_function, unicode_literals
import os
import socket
import sys
import re
import platform
import logging
import locale
import uuid
from errno import EACCES, EPERM
import datetime

# pylint: disable=import-error
try:
    import dateutil.tz
    _DATEUTIL_TZ = True
except ImportError:
    _DATEUTIL_TZ = False

__proxyenabled__ = ['*']
__FQDN__ = None

# Extend the default list of supported distros. This will be used for the
# /etc/DISTRO-release checking that is part of linux_distribution()
from platform import _supported_dists
_supported_dists += ('arch', 'mageia', 'meego', 'vmware', 'bluewhite64',
                     'slamd64', 'ovs', 'system', 'mint', 'oracle', 'void')

# linux_distribution deprecated in py3.7
try:
    from platform import linux_distribution
except ImportError:
    from distro import linux_distribution

# Import salt libs
import salt.exceptions
import salt.log
import salt.utils.dns
import salt.utils.files
import salt.utils.network
import salt.utils.path
import salt.utils.platform
import salt.utils.stringutils
from salt.ext import six
from salt.ext.six.moves import range

if salt.utils.platform.is_windows():
    import salt.utils.win_osinfo

# Solve the Chicken and egg problem where grains need to run before any
# of the modules are loaded and are generally available for any usage.
import salt.modules.cmdmod
import salt.modules.smbios

__salt__ = {
    'cmd.run': salt.modules.cmdmod._run_quiet,
    'cmd.retcode': salt.modules.cmdmod._retcode_quiet,
    'cmd.run_all': salt.modules.cmdmod._run_all_quiet,
    'smbios.records': salt.modules.smbios.records,
    'smbios.get': salt.modules.smbios.get,
}
log = logging.getLogger(__name__)

HAS_WMI = False
if salt.utils.platform.is_windows():
    # attempt to import the python wmi module
    # the Windows minion uses WMI for some of its grains
    try:
        import wmi  # pylint: disable=import-error
        import salt.utils.winapi
        import win32api
        import salt.utils.win_reg
        HAS_WMI = True
    except ImportError:
        log.exception(
            'Unable to import Python wmi module, some core grains '
            'will be missing'
        )

_INTERFACES = {}


def _windows_cpudata():
    '''
    Return some CPU information on Windows minions
    '''
    # Provides:
    #   num_cpus
    #   cpu_model
    grains = {}
    if 'NUMBER_OF_PROCESSORS' in os.environ:
        # Cast to int so that the logic isn't broken when used as a
        # conditional in templating. Also follows _linux_cpudata()
        try:
            grains['num_cpus'] = int(os.environ['NUMBER_OF_PROCESSORS'])
        except ValueError:
            grains['num_cpus'] = 1
    grains['cpu_model'] = salt.utils.win_reg.read_value(
        hive="HKEY_LOCAL_MACHINE",
        key="HARDWARE\\DESCRIPTION\\System\\CentralProcessor\\0",
        vname="ProcessorNameString").get('vdata')
    return grains


def _linux_cpudata():
    '''
    Return some CPU information for Linux minions
    '''
    # Provides:
    #   num_cpus
    #   cpu_model
    #   cpu_flags
    grains = {}
    cpuinfo = '/proc/cpuinfo'
    # Parse over the cpuinfo file
    if os.path.isfile(cpuinfo):
        with salt.utils.files.fopen(cpuinfo, 'r') as _fp:
            for line in _fp:
                comps = line.split(':')
                if not len(comps) > 1:
                    continue
                key = comps[0].strip()
                val = comps[1].strip()
                if key == 'processor':
                    grains['num_cpus'] = int(val) + 1
                elif key == 'model name':
                    grains['cpu_model'] = val
                elif key == 'flags':
                    grains['cpu_flags'] = val.split()
                elif key == 'Features':
                    grains['cpu_flags'] = val.split()
                # ARM support - /proc/cpuinfo
                #
                # Processor       : ARMv6-compatible processor rev 7 (v6l)
                # BogoMIPS        : 697.95
                # Features        : swp half thumb fastmult vfp edsp java tls
                # CPU implementer : 0x41
                # CPU architecture: 7
                # CPU variant     : 0x0
                # CPU part        : 0xb76
                # CPU revision    : 7
                #
                # Hardware        : BCM2708
                # Revision        : 0002
                # Serial          : 00000000
                elif key == 'Processor':
                    grains['cpu_model'] = val.split('-')[0]
                    grains['num_cpus'] = 1
    if 'num_cpus' not in grains:
        grains['num_cpus'] = 0
    if 'cpu_model' not in grains:
        grains['cpu_model'] = 'Unknown'
    if 'cpu_flags' not in grains:
        grains['cpu_flags'] = []
    return grains


def _linux_gpu_data():
    '''
    num_gpus: int
    gpus:
      - vendor: nvidia|amd|ati|...
        model: string
    '''
    if __opts__.get('enable_lspci', True) is False:
        return {}

    if __opts__.get('enable_gpu_grains', True) is False:
        return {}

    lspci = salt.utils.path.which('lspci')
    if not lspci:
        log.debug(
            'The `lspci` binary is not available on the system. GPU grains '
            'will not be available.'
        )
        return {}

    # dominant gpu vendors to search for (MUST be lowercase for matching below)
    known_vendors = ['nvidia', 'amd', 'ati', 'intel']
    gpu_classes = ('vga compatible controller', '3d controller')

    devs = []
    try:
        lspci_out = __salt__['cmd.run']('{0} -vmm'.format(lspci))

        cur_dev = {}
        error = False
        # Add a blank element to the lspci_out.splitlines() list,
        # otherwise the last device is not evaluated as a cur_dev and ignored.
        lspci_list = lspci_out.splitlines()
        lspci_list.append('')
        for line in lspci_list:
            # check for record-separating empty lines
            if line == '':
                if cur_dev.get('Class', '').lower() in gpu_classes:
                    devs.append(cur_dev)
                cur_dev = {}
                continue
            if re.match(r'^\w+:\s+.*', line):
                key, val = line.split(':', 1)
                cur_dev[key.strip()] = val.strip()
            else:
                error = True
                log.debug('Unexpected lspci output: \'%s\'', line)

        if error:
            log.warning(
                'Error loading grains, unexpected linux_gpu_data output, '
                'check that you have a valid shell configured and '
                'permissions to run lspci command'
            )
    except OSError:
        pass

    gpus = []
    for gpu in devs:
        vendor_strings = gpu['Vendor'].lower().split()
        # default vendor to 'unknown', overwrite if we match a known one
        vendor = 'unknown'
        for name in known_vendors:
            # search for an 'expected' vendor name in the list of strings
            if name in vendor_strings:
                vendor = name
                break
        gpus.append({'vendor': vendor, 'model': gpu['Device']})

    grains = {}
    grains['num_gpus'] = len(gpus)
    grains['gpus'] = gpus
    return grains


def _netbsd_gpu_data():
    '''
    num_gpus: int
    gpus:
      - vendor: nvidia|amd|ati|...
        model: string
    '''
    known_vendors = ['nvidia', 'amd', 'ati', 'intel', 'cirrus logic', 'vmware']

    gpus = []
    try:
        pcictl_out = __salt__['cmd.run']('pcictl pci0 list')

        for line in pcictl_out.splitlines():
            for vendor in known_vendors:
                vendor_match = re.match(
                    r'[0-9:]+ ({0}) (.+) \(VGA .+\)'.format(vendor),
                    line,
                    re.IGNORECASE
                )
                if vendor_match:
                    gpus.append({'vendor': vendor_match.group(1), 'model': vendor_match.group(2)})
    except OSError:
        pass

    grains = {}
    grains['num_gpus'] = len(gpus)
    grains['gpus'] = gpus
    return grains


def _osx_gpudata():
    '''
    num_gpus: int
    gpus:
      - vendor: nvidia|amd|ati|...
        model: string
    '''

    gpus = []
    try:
        pcictl_out = __salt__['cmd.run']('system_profiler SPDisplaysDataType')

        for line in pcictl_out.splitlines():
            fieldname, _, fieldval = line.partition(': ')
            if fieldname.strip() == "Chipset Model":
                vendor, _, model = fieldval.partition(' ')
                vendor = vendor.lower()
                gpus.append({'vendor': vendor, 'model': model})

    except OSError:
        pass

    grains = {}
    grains['num_gpus'] = len(gpus)
    grains['gpus'] = gpus
    return grains


def _bsd_cpudata(osdata):
    '''
    Return CPU information for BSD-like systems
    '''
    # Provides:
    #   cpuarch
    #   num_cpus
    #   cpu_model
    #   cpu_flags
    sysctl = salt.utils.path.which('sysctl')
    arch = salt.utils.path.which('arch')
    cmds = {}

    if sysctl:
        cmds.update({
            'num_cpus': '{0} -n hw.ncpu'.format(sysctl),
            'cpuarch': '{0} -n hw.machine'.format(sysctl),
            'cpu_model': '{0} -n hw.model'.format(sysctl),
        })

    if arch and osdata['kernel'] == 'OpenBSD':
        cmds['cpuarch'] = '{0} -s'.format(arch)

    if osdata['kernel'] == 'Darwin':
        cmds['cpu_model'] = '{0} -n machdep.cpu.brand_string'.format(sysctl)
        cmds['cpu_flags'] = '{0} -n machdep.cpu.features'.format(sysctl)

    grains = dict([(k, __salt__['cmd.run'](v)) for k, v in six.iteritems(cmds)])

    if 'cpu_flags' in grains and isinstance(grains['cpu_flags'], six.string_types):
        grains['cpu_flags'] = grains['cpu_flags'].split(' ')

    if osdata['kernel'] == 'NetBSD':
        grains['cpu_flags'] = []
        for line in __salt__['cmd.run']('cpuctl identify 0').splitlines():
            cpu_match = re.match(r'cpu[0-9]:\ features[0-9]?\ .+<(.+)>', line)
            if cpu_match:
                flag = cpu_match.group(1).split(',')
                grains['cpu_flags'].extend(flag)

    if osdata['kernel'] == 'FreeBSD' and os.path.isfile('/var/run/dmesg.boot'):
        grains['cpu_flags'] = []
        # TODO: at least it needs to be tested for BSD other then FreeBSD
        with salt.utils.files.fopen('/var/run/dmesg.boot', 'r') as _fp:
            cpu_here = False
            for line in _fp:
                if line.startswith('CPU: '):
                    cpu_here = True  # starts CPU descr
                    continue
                if cpu_here:
                    if not line.startswith(' '):
                        break  # game over
                    if 'Features' in line:
                        start = line.find('<')
                        end = line.find('>')
                        if start > 0 and end > 0:
                            flag = line[start + 1:end].split(',')
                            grains['cpu_flags'].extend(flag)
    try:
        grains['num_cpus'] = int(grains['num_cpus'])
    except ValueError:
        grains['num_cpus'] = 1

    return grains


def _sunos_cpudata():
    '''
    Return the CPU information for Solaris-like systems
    '''
    # Provides:
    #   cpuarch
    #   num_cpus
    #   cpu_model
    #   cpu_flags
    grains = {}
    grains['cpu_flags'] = []

    grains['cpuarch'] = __salt__['cmd.run']('isainfo -k')
    psrinfo = '/usr/sbin/psrinfo 2>/dev/null'
    grains['num_cpus'] = len(__salt__['cmd.run'](psrinfo, python_shell=True).splitlines())
    kstat_info = 'kstat -p cpu_info:*:*:brand'
    for line in __salt__['cmd.run'](kstat_info).splitlines():
        match = re.match(r'(\w+:\d+:\w+\d+:\w+)\s+(.+)', line)
        if match:
            grains['cpu_model'] = match.group(2)
    isainfo = 'isainfo -n -v'
    for line in __salt__['cmd.run'](isainfo).splitlines():
        match = re.match(r'^\s+(.+)', line)
        if match:
            cpu_flags = match.group(1).split()
            grains['cpu_flags'].extend(cpu_flags)

    return grains


def _aix_cpudata():
    '''
    Return CPU information for AIX systems
    '''
    # Provides:
    #   cpuarch
    #   num_cpus
    #   cpu_model
    #   cpu_flags
    grains = {}
    cmd = salt.utils.path.which('prtconf')
    if cmd:
        data = __salt__['cmd.run']('{0}'.format(cmd)) + os.linesep
        for dest, regstring in (('cpuarch', r'(?im)^\s*Processor\s+Type:\s+(\S+)'),
                                ('cpu_flags', r'(?im)^\s*Processor\s+Version:\s+(\S+)'),
                                ('cpu_model', r'(?im)^\s*Processor\s+Implementation\s+Mode:\s+(.*)'),
                                ('num_cpus', r'(?im)^\s*Number\s+Of\s+Processors:\s+(\S+)')):
            for regex in [re.compile(r) for r in [regstring]]:
                res = regex.search(data)
                if res and len(res.groups()) >= 1:
                    grains[dest] = res.group(1).strip().replace("'", '')
    else:
        log.error('The \'prtconf\' binary was not found in $PATH.')
    return grains


def _linux_memdata():
    '''
    Return the memory information for Linux-like systems
    '''
    grains = {'mem_total': 0, 'swap_total': 0}

    meminfo = '/proc/meminfo'
    if os.path.isfile(meminfo):
        with salt.utils.files.fopen(meminfo, 'r') as ifile:
            for line in ifile:
                comps = line.rstrip('\n').split(':')
                if not len(comps) > 1:
                    continue
                if comps[0].strip() == 'MemTotal':
                    # Use floor division to force output to be an integer
                    grains['mem_total'] = int(comps[1].split()[0]) // 1024
                if comps[0].strip() == 'SwapTotal':
                    # Use floor division to force output to be an integer
                    grains['swap_total'] = int(comps[1].split()[0]) // 1024
    return grains


def _osx_memdata():
    '''
    Return the memory information for BSD-like systems
    '''
    grains = {'mem_total': 0, 'swap_total': 0}

    sysctl = salt.utils.path.which('sysctl')
    if sysctl:
        mem = __salt__['cmd.run']('{0} -n hw.memsize'.format(sysctl))
        swap_total = __salt__['cmd.run']('{0} -n vm.swapusage'.format(sysctl)).split()[2]
        if swap_total.endswith('K'):
            _power = 2**10
        elif swap_total.endswith('M'):
            _power = 2**20
        elif swap_total.endswith('G'):
            _power = 2**30
        swap_total = float(swap_total[:-1]) * _power

        grains['mem_total'] = int(mem) // 1024 // 1024
        grains['swap_total'] = int(swap_total) // 1024 // 1024
    return grains


def _bsd_memdata(osdata):
    '''
    Return the memory information for BSD-like systems
    '''
    grains = {'mem_total': 0, 'swap_total': 0}

    sysctl = salt.utils.path.which('sysctl')
    if sysctl:
        mem = __salt__['cmd.run']('{0} -n hw.physmem'.format(sysctl))
        if osdata['kernel'] == 'NetBSD' and mem.startswith('-'):
            mem = __salt__['cmd.run']('{0} -n hw.physmem64'.format(sysctl))
        grains['mem_total'] = int(mem) // 1024 // 1024

        if osdata['kernel'] in ['OpenBSD', 'NetBSD']:
            swapctl = salt.utils.path.which('swapctl')
            swap_data = __salt__['cmd.run']('{0} -sk'.format(swapctl))
            if swap_data == 'no swap devices configured':
                swap_total = 0
            else:
                swap_total = swap_data.split(' ')[1]
        else:
            swap_total = __salt__['cmd.run']('{0} -n vm.swap_total'.format(sysctl))
        grains['swap_total'] = int(swap_total) // 1024 // 1024
    return grains


def _sunos_memdata():
    '''
    Return the memory information for SunOS-like systems
    '''
    grains = {'mem_total': 0, 'swap_total': 0}

    prtconf = '/usr/sbin/prtconf 2>/dev/null'
    for line in __salt__['cmd.run'](prtconf, python_shell=True).splitlines():
        comps = line.split(' ')
        if comps[0].strip() == 'Memory' and comps[1].strip() == 'size:':
            grains['mem_total'] = int(comps[2].strip())

    swap_cmd = salt.utils.path.which('swap')
    swap_data = __salt__['cmd.run']('{0} -s'.format(swap_cmd)).split()
    try:
        swap_avail = int(swap_data[-2][:-1])
        swap_used = int(swap_data[-4][:-1])
        swap_total = (swap_avail + swap_used) // 1024
    except ValueError:
        swap_total = None
    grains['swap_total'] = swap_total
    return grains


def _aix_memdata():
    '''
    Return the memory information for AIX systems
    '''
    grains = {'mem_total': 0, 'swap_total': 0}
    prtconf = salt.utils.path.which('prtconf')
    if prtconf:
        for line in __salt__['cmd.run'](prtconf, python_shell=True).splitlines():
            comps = [x for x in line.strip().split(' ') if x]
            if len(comps) > 2 and 'Memory' in comps[0] and 'Size' in comps[1]:
                grains['mem_total'] = int(comps[2])
                break
    else:
        log.error('The \'prtconf\' binary was not found in $PATH.')

    swap_cmd = salt.utils.path.which('swap')
    if swap_cmd:
        swap_data = __salt__['cmd.run']('{0} -s'.format(swap_cmd)).split()
        try:
            swap_total = (int(swap_data[-2]) + int(swap_data[-6])) * 4
        except ValueError:
            swap_total = None
        grains['swap_total'] = swap_total
    else:
        log.error('The \'swap\' binary was not found in $PATH.')
    return grains


def _windows_memdata():
    '''
    Return the memory information for Windows systems
    '''
    grains = {'mem_total': 0}
    # get the Total Physical memory as reported by msinfo32
    tot_bytes = win32api.GlobalMemoryStatusEx()['TotalPhys']
    # return memory info in gigabytes
    grains['mem_total'] = int(tot_bytes / (1024 ** 2))
    return grains


def _memdata(osdata):
    '''
    Gather information about the system memory
    '''
    # Provides:
    #   mem_total
    #   swap_total, for supported systems.
    grains = {'mem_total': 0}
    if osdata['kernel'] == 'Linux':
        grains.update(_linux_memdata())
    elif osdata['kernel'] in ('FreeBSD', 'OpenBSD', 'NetBSD'):
        grains.update(_bsd_memdata(osdata))
    elif osdata['kernel'] == 'Darwin':
        grains.update(_osx_memdata())
    elif osdata['kernel'] == 'SunOS':
        grains.update(_sunos_memdata())
    elif osdata['kernel'] == 'AIX':
        grains.update(_aix_memdata())
    elif osdata['kernel'] == 'Windows' and HAS_WMI:
        grains.update(_windows_memdata())
    return grains


def _aix_get_machine_id():
    '''
    Parse the output of lsattr -El sys0 for os_uuid
    '''
    grains = {}
    cmd = salt.utils.path.which('lsattr')
    if cmd:
        data = __salt__['cmd.run']('{0} -El sys0'.format(cmd)) + os.linesep
        uuid_regexes = [re.compile(r'(?im)^\s*os_uuid\s+(\S+)\s+(.*)')]
        for regex in uuid_regexes:
            res = regex.search(data)
            if res and len(res.groups()) >= 1:
                grains['machine_id'] = res.group(1).strip()
                break
    else:
        log.error('The \'lsattr\' binary was not found in $PATH.')
    return grains


def _windows_virtual(osdata):
    '''
    Returns what type of virtual hardware is under the hood, kvm or physical
    '''
    # Provides:
    #   virtual
    #   virtual_subtype
    grains = dict()
    if osdata['kernel'] != 'Windows':
        return grains

    # It is possible that the 'manufacturer' and/or 'productname' grains
    # exist but have a value of None.
    manufacturer = osdata.get('manufacturer', '')
    if manufacturer is None:
        manufacturer = ''
    productname = osdata.get('productname', '')
    if productname is None:
        productname = ''

    if 'QEMU' in manufacturer:
        # FIXME: Make this detect between kvm or qemu
        grains['virtual'] = 'kvm'
    if 'Bochs' in manufacturer:
        grains['virtual'] = 'kvm'
    # Product Name: (oVirt) www.ovirt.org
    # Red Hat Community virtualization Project based on kvm
    elif 'oVirt' in productname:
        grains['virtual'] = 'kvm'
        grains['virtual_subtype'] = 'oVirt'
    # Red Hat Enterprise Virtualization
    elif 'RHEV Hypervisor' in productname:
        grains['virtual'] = 'kvm'
        grains['virtual_subtype'] = 'rhev'
    # Product Name: VirtualBox
    elif 'VirtualBox' in productname:
        grains['virtual'] = 'VirtualBox'
    # Product Name: VMware Virtual Platform
    elif 'VMware Virtual Platform' in productname:
        grains['virtual'] = 'VMware'
    # Manufacturer: Microsoft Corporation
    # Product Name: Virtual Machine
    elif 'Microsoft' in manufacturer and \
         'Virtual Machine' in productname:
        grains['virtual'] = 'VirtualPC'
    # Manufacturer: Parallels Software International Inc.
    elif 'Parallels Software' in manufacturer:
        grains['virtual'] = 'Parallels'
    # Apache CloudStack
    elif 'CloudStack KVM Hypervisor' in productname:
        grains['virtual'] = 'kvm'
        grains['virtual_subtype'] = 'cloudstack'
    return grains


def _virtual(osdata):
    '''
    Returns what type of virtual hardware is under the hood, kvm or physical
    '''
    # This is going to be a monster, if you are running a vm you can test this
    # grain with please submit patches!
    # Provides:
    #   virtual
    #   virtual_subtype
    grains = {'virtual': 'physical'}

    # Skip the below loop on platforms which have none of the desired cmds
    # This is a temporary measure until we can write proper virtual hardware
    # detection.
    skip_cmds = ('AIX',)

    # list of commands to be executed to determine the 'virtual' grain
    _cmds = ['systemd-detect-virt', 'virt-what', 'dmidecode']
    # test first for virt-what, which covers most of the desired functionality
    # on most platforms
    if not salt.utils.platform.is_windows() and osdata['kernel'] not in skip_cmds:
        if salt.utils.path.which('virt-what'):
            _cmds = ['virt-what']

    # Check if enable_lspci is True or False
    if __opts__.get('enable_lspci', True) is True:
        # /proc/bus/pci does not exists, lspci will fail
        if os.path.exists('/proc/bus/pci'):
            _cmds += ['lspci']

    # Add additional last resort commands
    if osdata['kernel'] in skip_cmds:
        _cmds = ()

    # Quick backout for BrandZ (Solaris LX Branded zones)
    # Don't waste time trying other commands to detect the virtual grain
    if osdata['kernel'] == 'Linux' and 'BrandZ virtual linux' in os.uname():
        grains['virtual'] = 'zone'
        return grains

    failed_commands = set()
    for command in _cmds:
        args = []
        if osdata['kernel'] == 'Darwin':
            command = 'system_profiler'
            args = ['SPDisplaysDataType']
        elif osdata['kernel'] == 'SunOS':
            virtinfo = salt.utils.path.which('virtinfo')
            if virtinfo:
                try:
                    ret = __salt__['cmd.run_all']('{0} -a'.format(virtinfo))
                except salt.exceptions.CommandExecutionError:
                    if salt.log.is_logging_configured():
                        failed_commands.add(virtinfo)
                else:
                    if ret['stdout'].endswith('not supported'):
                        command = 'prtdiag'
                    else:
                        command = 'virtinfo'
            else:
                command = 'prtdiag'

        cmd = salt.utils.path.which(command)

        if not cmd:
            continue

        cmd = '{0} {1}'.format(cmd, ' '.join(args))

        try:
            ret = __salt__['cmd.run_all'](cmd)

            if ret['retcode'] > 0:
                if salt.log.is_logging_configured():
                    # systemd-detect-virt always returns > 0 on non-virtualized
                    # systems
                    # prtdiag only works in the global zone, skip if it fails
                    if salt.utils.platform.is_windows() or 'systemd-detect-virt' in cmd or 'prtdiag' in cmd:
                        continue
                    failed_commands.add(command)
                continue
        except salt.exceptions.CommandExecutionError:
            if salt.log.is_logging_configured():
                if salt.utils.platform.is_windows():
                    continue
                failed_commands.add(command)
            continue

        output = ret['stdout']
        if command == "system_profiler":
            macoutput = output.lower()
            if '0x1ab8' in macoutput:
                grains['virtual'] = 'Parallels'
            if 'parallels' in macoutput:
                grains['virtual'] = 'Parallels'
            if 'vmware' in macoutput:
                grains['virtual'] = 'VMware'
            if '0x15ad' in macoutput:
                grains['virtual'] = 'VMware'
            if 'virtualbox' in macoutput:
                grains['virtual'] = 'VirtualBox'
            # Break out of the loop so the next log message is not issued
            break
        elif command == 'systemd-detect-virt':
            if output in ('qemu', 'kvm', 'oracle', 'xen', 'bochs', 'chroot', 'uml', 'systemd-nspawn'):
                grains['virtual'] = output
                break
            elif 'vmware' in output:
                grains['virtual'] = 'VMware'
                break
            elif 'microsoft' in output:
                grains['virtual'] = 'VirtualPC'
                break
            elif 'lxc' in output:
                grains['virtual'] = 'LXC'
                break
            elif 'systemd-nspawn' in output:
                grains['virtual'] = 'LXC'
                break
        elif command == 'virt-what':
            if output in ('kvm', 'qemu', 'uml', 'xen', 'lxc'):
                grains['virtual'] = output
                break
            elif 'vmware' in output:
                grains['virtual'] = 'VMware'
                break
            elif 'parallels' in output:
                grains['virtual'] = 'Parallels'
                break
            elif 'hyperv' in output:
                grains['virtual'] = 'HyperV'
                break
        elif command == 'dmidecode':
            # Product Name: VirtualBox
            if 'Vendor: QEMU' in output:
                # FIXME: Make this detect between kvm or qemu
                grains['virtual'] = 'kvm'
            if 'Manufacturer: QEMU' in output:
                grains['virtual'] = 'kvm'
            if 'Vendor: Bochs' in output:
                grains['virtual'] = 'kvm'
            if 'Manufacturer: Bochs' in output:
                grains['virtual'] = 'kvm'
            if 'BHYVE' in output:
                grains['virtual'] = 'bhyve'
            # Product Name: (oVirt) www.ovirt.org
            # Red Hat Community virtualization Project based on kvm
            elif 'Manufacturer: oVirt' in output:
                grains['virtual'] = 'kvm'
                grains['virtual_subtype'] = 'ovirt'
            # Red Hat Enterprise Virtualization
            elif 'Product Name: RHEV Hypervisor' in output:
                grains['virtual'] = 'kvm'
                grains['virtual_subtype'] = 'rhev'
            elif 'VirtualBox' in output:
                grains['virtual'] = 'VirtualBox'
            # Product Name: VMware Virtual Platform
            elif 'VMware' in output:
                grains['virtual'] = 'VMware'
            # Manufacturer: Microsoft Corporation
            # Product Name: Virtual Machine
            elif ': Microsoft' in output and 'Virtual Machine' in output:
                grains['virtual'] = 'VirtualPC'
            # Manufacturer: Parallels Software International Inc.
            elif 'Parallels Software' in output:
                grains['virtual'] = 'Parallels'
            elif 'Manufacturer: Google' in output:
                grains['virtual'] = 'kvm'
            # Proxmox KVM
            elif 'Vendor: SeaBIOS' in output:
                grains['virtual'] = 'kvm'
            # Break out of the loop, lspci parsing is not necessary
            break
        elif command == 'lspci':
            # dmidecode not available or the user does not have the necessary
            # permissions
            model = output.lower()
            if 'vmware' in model:
                grains['virtual'] = 'VMware'
            # 00:04.0 System peripheral: InnoTek Systemberatung GmbH
            #         VirtualBox Guest Service
            elif 'virtualbox' in model:
                grains['virtual'] = 'VirtualBox'
            elif 'qemu' in model:
                grains['virtual'] = 'kvm'
            elif 'virtio' in model:
                grains['virtual'] = 'kvm'
            # Break out of the loop so the next log message is not issued
            break
        elif command == 'prtdiag':
            model = output.lower().split("\n")[0]
            if 'vmware' in model:
                grains['virtual'] = 'VMware'
            elif 'virtualbox' in model:
                grains['virtual'] = 'VirtualBox'
            elif 'qemu' in model:
                grains['virtual'] = 'kvm'
            elif 'joyent smartdc hvm' in model:
                grains['virtual'] = 'kvm'
            break
        elif command == 'virtinfo':
            grains['virtual'] = 'LDOM'
            break

    choices = ('Linux', 'HP-UX')
    isdir = os.path.isdir
    sysctl = salt.utils.path.which('sysctl')
    if osdata['kernel'] in choices:
        if os.path.isdir('/proc'):
            try:
                self_root = os.stat('/')
                init_root = os.stat('/proc/1/root/.')
                if self_root != init_root:
                    grains['virtual_subtype'] = 'chroot'
            except (IOError, OSError):
                pass
        if isdir('/proc/vz'):
            if os.path.isfile('/proc/vz/version'):
                grains['virtual'] = 'openvzhn'
            elif os.path.isfile('/proc/vz/veinfo'):
                grains['virtual'] = 'openvzve'
                # a posteriori, it's expected for these to have failed:
                failed_commands.discard('lspci')
                failed_commands.discard('dmidecode')
        # Provide additional detection for OpenVZ
        if os.path.isfile('/proc/self/status'):
            with salt.utils.files.fopen('/proc/self/status') as status_file:
                vz_re = re.compile(r'^envID:\s+(\d+)$')
                for line in status_file:
                    vz_match = vz_re.match(line.rstrip('\n'))
                    if vz_match and int(vz_match.groups()[0]) != 0:
                        grains['virtual'] = 'openvzve'
                    elif vz_match and int(vz_match.groups()[0]) == 0:
                        grains['virtual'] = 'openvzhn'
        if isdir('/proc/sys/xen') or \
                isdir('/sys/bus/xen') or isdir('/proc/xen'):
            if os.path.isfile('/proc/xen/xsd_kva'):
                # Tested on CentOS 5.3 / 2.6.18-194.26.1.el5xen
                # Tested on CentOS 5.4 / 2.6.18-164.15.1.el5xen
                grains['virtual_subtype'] = 'Xen Dom0'
            else:
                if grains.get('productname', '') == 'HVM domU':
                    # Requires dmidecode!
                    grains['virtual_subtype'] = 'Xen HVM DomU'
                elif os.path.isfile('/proc/xen/capabilities') and \
                        os.access('/proc/xen/capabilities', os.R_OK):
                    with salt.utils.files.fopen('/proc/xen/capabilities') as fhr:
                        if 'control_d' not in fhr.read():
                            # Tested on CentOS 5.5 / 2.6.18-194.3.1.el5xen
                            grains['virtual_subtype'] = 'Xen PV DomU'
                        else:
                            # Shouldn't get to this, but just in case
                            grains['virtual_subtype'] = 'Xen Dom0'
                # Tested on Fedora 10 / 2.6.27.30-170.2.82 with xen
                # Tested on Fedora 15 / 2.6.41.4-1 without running xen
                elif isdir('/sys/bus/xen'):
                    if 'xen:' in __salt__['cmd.run']('dmesg').lower():
                        grains['virtual_subtype'] = 'Xen PV DomU'
                    elif os.listdir('/sys/bus/xen/drivers'):
                        # An actual DomU will have several drivers
                        # whereas a paravirt ops kernel will  not.
                        grains['virtual_subtype'] = 'Xen PV DomU'
            # If a Dom0 or DomU was detected, obviously this is xen
            if 'dom' in grains.get('virtual_subtype', '').lower():
                grains['virtual'] = 'xen'
        # Check container type after hypervisors, to avoid variable overwrite on containers running in virtual environment.
        if os.path.isfile('/proc/1/cgroup'):
            try:
                with salt.utils.files.fopen('/proc/1/cgroup', 'r') as fhr:
                    fhr_contents = fhr.read()
                if ':/lxc/' in fhr_contents:
                    grains['virtual_subtype'] = 'LXC'
                elif ':/kubepods/' in fhr_contents:
                    grains['virtual_subtype'] = 'kubernetes'
                elif ':/libpod_parent/' in fhr_contents:
                    grains['virtual_subtype'] = 'libpod'
                else:
                    if any(x in fhr_contents
                           for x in (':/system.slice/docker', ':/docker/',
                                     ':/docker-ce/')):
                        grains['virtual_subtype'] = 'Docker'
            except IOError:
                pass
        if os.path.isfile('/proc/cpuinfo'):
            with salt.utils.files.fopen('/proc/cpuinfo', 'r') as fhr:
                if 'QEMU Virtual CPU' in fhr.read():
                    grains['virtual'] = 'kvm'
        if os.path.isfile('/sys/devices/virtual/dmi/id/product_name'):
            try:
                with salt.utils.files.fopen('/sys/devices/virtual/dmi/id/product_name', 'r') as fhr:
                    output = salt.utils.stringutils.to_unicode(fhr.read())
                    if 'VirtualBox' in output:
                        grains['virtual'] = 'VirtualBox'
                    elif 'RHEV Hypervisor' in output:
                        grains['virtual'] = 'kvm'
                        grains['virtual_subtype'] = 'rhev'
                    elif 'oVirt Node' in output:
                        grains['virtual'] = 'kvm'
                        grains['virtual_subtype'] = 'ovirt'
                    elif 'Google' in output:
                        grains['virtual'] = 'gce'
                    elif 'BHYVE' in output:
                        grains['virtual'] = 'bhyve'
            except IOError:
                pass
    elif osdata['kernel'] == 'FreeBSD':
        kenv = salt.utils.path.which('kenv')
        if kenv:
            product = __salt__['cmd.run'](
                '{0} smbios.system.product'.format(kenv)
            )
            maker = __salt__['cmd.run'](
                '{0} smbios.system.maker'.format(kenv)
            )
            if product.startswith('VMware'):
                grains['virtual'] = 'VMware'
            if product.startswith('VirtualBox'):
                grains['virtual'] = 'VirtualBox'
            if maker.startswith('Xen'):
                grains['virtual_subtype'] = '{0} {1}'.format(maker, product)
                grains['virtual'] = 'xen'
            if maker.startswith('Microsoft') and product.startswith('Virtual'):
                grains['virtual'] = 'VirtualPC'
            if maker.startswith('OpenStack'):
                grains['virtual'] = 'OpenStack'
            if maker.startswith('Bochs'):
                grains['virtual'] = 'kvm'
        if sysctl:
            hv_vendor = __salt__['cmd.run']('{0} hw.hv_vendor'.format(sysctl))
            model = __salt__['cmd.run']('{0} hw.model'.format(sysctl))
            jail = __salt__['cmd.run'](
                '{0} -n security.jail.jailed'.format(sysctl)
            )
            if 'bhyve' in hv_vendor:
                grains['virtual'] = 'bhyve'
            if jail == '1':
                grains['virtual_subtype'] = 'jail'
            if 'QEMU Virtual CPU' in model:
                grains['virtual'] = 'kvm'
    elif osdata['kernel'] == 'OpenBSD':
        if osdata['manufacturer'] in ['QEMU', 'Red Hat']:
            grains['virtual'] = 'kvm'
        if osdata['manufacturer'] == 'OpenBSD':
            grains['virtual'] = 'vmm'
    elif osdata['kernel'] == 'SunOS':
        if grains['virtual'] == 'LDOM':
            roles = []
            for role in ('control', 'io', 'root', 'service'):
                subtype_cmd = '{0} -c current get -H -o value {1}-role'.format(cmd, role)
                ret = __salt__['cmd.run_all']('{0}'.format(subtype_cmd))
                if ret['stdout'] == 'true':
                    roles.append(role)
            if roles:
                grains['virtual_subtype'] = roles
        else:
            # Check if it's a "regular" zone. (i.e. Solaris 10/11 zone)
            zonename = salt.utils.path.which('zonename')
            if zonename:
                zone = __salt__['cmd.run']('{0}'.format(zonename))
                if zone != 'global':
                    grains['virtual'] = 'zone'
            # Check if it's a branded zone (i.e. Solaris 8/9 zone)
            if isdir('/.SUNWnative'):
                grains['virtual'] = 'zone'
    elif osdata['kernel'] == 'NetBSD':
        if sysctl:
            if 'QEMU Virtual CPU' in __salt__['cmd.run'](
                    '{0} -n machdep.cpu_brand'.format(sysctl)):
                grains['virtual'] = 'kvm'
            elif 'invalid' not in __salt__['cmd.run'](
                    '{0} -n machdep.xen.suspend'.format(sysctl)):
                grains['virtual'] = 'Xen PV DomU'
            elif 'VMware' in __salt__['cmd.run'](
                    '{0} -n machdep.dmi.system-vendor'.format(sysctl)):
                grains['virtual'] = 'VMware'
            # NetBSD has Xen dom0 support
            elif __salt__['cmd.run'](
                    '{0} -n machdep.idle-mechanism'.format(sysctl)) == 'xen':
                if os.path.isfile('/var/run/xenconsoled.pid'):
                    grains['virtual_subtype'] = 'Xen Dom0'

    for command in failed_commands:
        log.info(
            "Although '%s' was found in path, the current user "
            'cannot execute it. Grains output might not be '
            'accurate.', command
        )
    return grains


def _virtual_hv(osdata):
    '''
    Returns detailed hypervisor information from sysfs
    Currently this seems to be used only by Xen
    '''
    grains = {}

    # Bail early if we're not running on Xen
    try:
        if 'xen' not in osdata['virtual']:
            return grains
    except KeyError:
        return grains

    # Try to get the exact hypervisor version from sysfs
    try:
        version = {}
        for fn in ('major', 'minor', 'extra'):
            with salt.utils.files.fopen('/sys/hypervisor/version/{}'.format(fn), 'r') as fhr:
                version[fn] = salt.utils.stringutils.to_unicode(fhr.read().strip())
        grains['virtual_hv_version'] = '{}.{}{}'.format(version['major'], version['minor'], version['extra'])
        grains['virtual_hv_version_info'] = [version['major'], version['minor'], version['extra']]
    except (IOError, OSError, KeyError):
        pass

    # Try to read and decode the supported feature set of the hypervisor
    # Based on https://github.com/brendangregg/Misc/blob/master/xen/xen-features.py
    # Table data from include/xen/interface/features.h
    xen_feature_table = {0: 'writable_page_tables',
                         1: 'writable_descriptor_tables',
                         2: 'auto_translated_physmap',
                         3: 'supervisor_mode_kernel',
                         4: 'pae_pgdir_above_4gb',
                         5: 'mmu_pt_update_preserve_ad',
                         7: 'gnttab_map_avail_bits',
                         8: 'hvm_callback_vector',
                         9: 'hvm_safe_pvclock',
                        10: 'hvm_pirqs',
                        11: 'dom0',
                        12: 'grant_map_identity',
                        13: 'memory_op_vnode_supported',
                        14: 'ARM_SMCCC_supported'}
    try:
        with salt.utils.files.fopen('/sys/hypervisor/properties/features', 'r') as fhr:
            features = salt.utils.stringutils.to_unicode(fhr.read().strip())
        enabled_features = []
        for bit, feat in six.iteritems(xen_feature_table):
            if int(features, 16) & (1 << bit):
                enabled_features.append(feat)
        grains['virtual_hv_features'] = features
        grains['virtual_hv_features_list'] = enabled_features
    except (IOError, OSError, KeyError):
        pass

    return grains


def _ps(osdata):
    '''
    Return the ps grain
    '''
    grains = {}
    bsd_choices = ('FreeBSD', 'NetBSD', 'OpenBSD', 'MacOS')
    if osdata['os'] in bsd_choices:
        grains['ps'] = 'ps auxwww'
    elif osdata['os_family'] == 'Solaris':
        grains['ps'] = '/usr/ucb/ps auxwww'
    elif osdata['os'] == 'Windows':
        grains['ps'] = 'tasklist.exe'
    elif osdata.get('virtual', '') == 'openvzhn':
        grains['ps'] = (
            'ps -fH -p $(grep -l \"^envID:[[:space:]]*0\\$\" '
            '/proc/[0-9]*/status | sed -e \"s=/proc/\\([0-9]*\\)/.*=\\1=\")  '
            '| awk \'{ $7=\"\"; print }\''
        )
    elif osdata['os_family'] == 'AIX':
        grains['ps'] = '/usr/bin/ps auxww'
    elif osdata['os_family'] == 'NILinuxRT':
        grains['ps'] = 'ps -o user,pid,ppid,tty,time,comm'
    else:
        grains['ps'] = 'ps -efHww'
    return grains


def _clean_value(key, val):
    '''
    Clean out well-known bogus values.
    If it isn't clean (for example has value 'None'), return None.
    Otherwise, return the original value.

    NOTE: This logic also exists in the smbios module. This function is
          for use when not using smbios to retrieve the value.
    '''
    if (val is None or
            not len(val) or
            re.match('none', val, flags=re.IGNORECASE)):
        return None
    elif 'uuid' in key:
        # Try each version (1-5) of RFC4122 to check if it's actually a UUID
        for uuidver in range(1, 5):
            try:
                uuid.UUID(val, version=uuidver)
                return val
            except ValueError:
                continue
        log.trace('HW %s value %s is an invalid UUID', key, val.replace('\n', ' '))
        return None
    elif re.search('serial|part|version', key):
        # 'To be filled by O.E.M.
        # 'Not applicable' etc.
        # 'Not specified' etc.
        # 0000000, 1234567 etc.
        # begone!
        if (re.match(r'^[0]+$', val) or
                re.match(r'[0]?1234567[8]?[9]?[0]?', val) or
                re.search(r'sernum|part[_-]?number|specified|filled|applicable', val, flags=re.IGNORECASE)):
            return None
    elif re.search('asset|manufacturer', key):
        # AssetTag0. Manufacturer04. Begone.
        if re.search(r'manufacturer|to be filled|available|asset|^no(ne|t)', val, flags=re.IGNORECASE):
            return None
    else:
        # map unspecified, undefined, unknown & whatever to None
        if (re.search(r'to be filled', val, flags=re.IGNORECASE) or
                re.search(r'un(known|specified)|no(t|ne)? (asset|provided|defined|available|present|specified)',
                    val, flags=re.IGNORECASE)):
            return None
    return val


def _windows_platform_data():
    '''
    Use the platform module for as much as we can.
    '''
    # Provides:
    #    kernelrelease
    #    kernelversion
    #    osversion
    #    osrelease
    #    osservicepack
    #    osmanufacturer
    #    manufacturer
    #    productname
    #    biosversion
    #    serialnumber
    #    osfullname
    #    timezone
    #    windowsdomain
    #    motherboard.productname
    #    motherboard.serialnumber
    #    virtual

    if not HAS_WMI:
        return {}

    with salt.utils.winapi.Com():
        wmi_c = wmi.WMI()
        # http://msdn.microsoft.com/en-us/library/windows/desktop/aa394102%28v=vs.85%29.aspx
        systeminfo = wmi_c.Win32_ComputerSystem()[0]
        # https://msdn.microsoft.com/en-us/library/aa394239(v=vs.85).aspx
        osinfo = wmi_c.Win32_OperatingSystem()[0]
        # http://msdn.microsoft.com/en-us/library/windows/desktop/aa394077(v=vs.85).aspx
        biosinfo = wmi_c.Win32_BIOS()[0]
        # http://msdn.microsoft.com/en-us/library/windows/desktop/aa394498(v=vs.85).aspx
        timeinfo = wmi_c.Win32_TimeZone()[0]

        # http://msdn.microsoft.com/en-us/library/windows/desktop/aa394072(v=vs.85).aspx
        motherboard = {'product': None,
                       'serial': None}
        try:
            motherboardinfo = wmi_c.Win32_BaseBoard()[0]
            motherboard['product'] = motherboardinfo.Product
            motherboard['serial'] = motherboardinfo.SerialNumber
        except IndexError:
            log.debug('Motherboard info not available on this system')

        os_release = platform.release()
        kernel_version = platform.version()
        info = salt.utils.win_osinfo.get_os_version_info()
        server = {'Vista': '2008Server',
                  '7': '2008ServerR2',
                  '8': '2012Server',
                  '8.1': '2012ServerR2',
                  '10': '2016Server'}

        # Starting with Python 2.7.12 and 3.5.2 the `platform.uname()` function
        # started reporting the Desktop version instead of the Server version on
        # Server versions of Windows, so we need to look those up
        # So, if you find a Server Platform that's a key in the server
        # dictionary, then lookup the actual Server Release.
        # (Product Type 1 is Desktop, Everything else is Server)
        if info['ProductType'] > 1 and os_release in server:
            os_release = server[os_release]

        service_pack = None
        if info['ServicePackMajor'] > 0:
            service_pack = ''.join(['SP', six.text_type(info['ServicePackMajor'])])

        grains = {
            'kernelrelease': _clean_value('kernelrelease', osinfo.Version),
            'kernelversion': _clean_value('kernelversion', kernel_version),
            'osversion': _clean_value('osversion', osinfo.Version),
            'osrelease': _clean_value('osrelease', os_release),
            'osservicepack': _clean_value('osservicepack', service_pack),
            'osmanufacturer': _clean_value('osmanufacturer', osinfo.Manufacturer),
            'manufacturer': _clean_value('manufacturer', systeminfo.Manufacturer),
            'productname': _clean_value('productname', systeminfo.Model),
            # bios name had a bunch of whitespace appended to it in my testing
            # 'PhoenixBIOS 4.0 Release 6.0     '
            'biosversion': _clean_value('biosversion', biosinfo.Name.strip()),
            'serialnumber': _clean_value('serialnumber', biosinfo.SerialNumber),
            'osfullname': _clean_value('osfullname', osinfo.Caption),
            'timezone': _clean_value('timezone', timeinfo.Description),
            'windowsdomain': _clean_value('windowsdomain', systeminfo.Domain),
            'motherboard': {
                'productname': _clean_value('motherboard.productname', motherboard['product']),
                'serialnumber': _clean_value('motherboard.serialnumber', motherboard['serial']),
            }
        }

        # test for virtualized environments
        # I only had VMware available so the rest are unvalidated
        if 'VRTUAL' in biosinfo.Version:  # (not a typo)
            grains['virtual'] = 'HyperV'
        elif 'A M I' in biosinfo.Version:
            grains['virtual'] = 'VirtualPC'
        elif 'VMware' in systeminfo.Model:
            grains['virtual'] = 'VMware'
        elif 'VirtualBox' in systeminfo.Model:
            grains['virtual'] = 'VirtualBox'
        elif 'Xen' in biosinfo.Version:
            grains['virtual'] = 'Xen'
            if 'HVM domU' in systeminfo.Model:
                grains['virtual_subtype'] = 'HVM domU'
        elif 'OpenStack' in systeminfo.Model:
            grains['virtual'] = 'OpenStack'

    return grains


def _osx_platform_data():
    '''
    Additional data for macOS systems
    Returns: A dictionary containing values for the following:
        - model_name
        - boot_rom_version
        - smc_version
        - system_serialnumber
    '''
    cmd = 'system_profiler SPHardwareDataType'
    hardware = __salt__['cmd.run'](cmd)

    grains = {}
    for line in hardware.splitlines():
        field_name, _, field_val = line.partition(': ')
        if field_name.strip() == "Model Name":
            key = 'model_name'
            grains[key] = _clean_value(key, field_val)
        if field_name.strip() == "Boot ROM Version":
            key = 'boot_rom_version'
            grains[key] = _clean_value(key, field_val)
        if field_name.strip() == "SMC Version (system)":
            key = 'smc_version'
            grains[key] = _clean_value(key, field_val)
        if field_name.strip() == "Serial Number (system)":
            key = 'system_serialnumber'
            grains[key] = _clean_value(key, field_val)

    return grains


def id_():
    '''
    Return the id
    '''
    return {'id': __opts__.get('id', '')}

_REPLACE_LINUX_RE = re.compile(r'\W(?:gnu/)?linux', re.IGNORECASE)

# This maps (at most) the first ten characters (no spaces, lowercased) of
# 'osfullname' to the 'os' grain that Salt traditionally uses.
# Please see os_data() and _supported_dists.
# If your system is not detecting properly it likely needs an entry here.
_OS_NAME_MAP = {
    'redhatente': 'RedHat',
    'gentoobase': 'Gentoo',
    'archarm': 'Arch ARM',
    'arch': 'Arch',
    'debian': 'Debian',
    'raspbian': 'Raspbian',
    'fedoraremi': 'Fedora',
    'chapeau': 'Chapeau',
    'korora': 'Korora',
    'amazonami': 'Amazon',
    'alt': 'ALT',
    'enterprise': 'OEL',
    'oracleserv': 'OEL',
    'cloudserve': 'CloudLinux',
    'cloudlinux': 'CloudLinux',
    'pidora': 'Fedora',
    'scientific': 'ScientificLinux',
    'synology': 'Synology',
    'nilrt': 'NILinuxRT',
    'poky': 'Poky',
    'manjaro': 'Manjaro',
    'manjarolin': 'Manjaro',
    'antergos': 'Antergos',
    'sles': 'SUSE',
    'void': 'Void',
    'slesexpand': 'RES',
    'linuxmint': 'Mint',
    'neon': 'KDE neon',
}

# Map the 'os' grain to the 'os_family' grain
# These should always be capitalized entries as the lookup comes
# post-_OS_NAME_MAP. If your system is having trouble with detection, please
# make sure that the 'os' grain is capitalized and working correctly first.
_OS_FAMILY_MAP = {
    'Ubuntu': 'Debian',
    'Fedora': 'RedHat',
    'Chapeau': 'RedHat',
    'Korora': 'RedHat',
    'FedBerry': 'RedHat',
    'CentOS': 'RedHat',
    'GoOSe': 'RedHat',
    'Scientific': 'RedHat',
    'Amazon': 'RedHat',
    'CloudLinux': 'RedHat',
    'OVS': 'RedHat',
    'OEL': 'RedHat',
    'XCP': 'RedHat',
    'XenServer': 'RedHat',
    'RES': 'RedHat',
    'Sangoma': 'RedHat',
    'Mandrake': 'Mandriva',
    'ESXi': 'VMware',
    'Mint': 'Debian',
    'VMwareESX': 'VMware',
    'Bluewhite64': 'Bluewhite',
    'Slamd64': 'Slackware',
    'SLES': 'Suse',
    'SUSE Enterprise Server': 'Suse',
    'SUSE  Enterprise Server': 'Suse',
    'SLED': 'Suse',
    'openSUSE': 'Suse',
    'SUSE': 'Suse',
    'openSUSE Leap': 'Suse',
    'openSUSE Tumbleweed': 'Suse',
    'SLES_SAP': 'Suse',
    'Solaris': 'Solaris',
    'SmartOS': 'Solaris',
    'OmniOS': 'Solaris',
    'OpenIndiana Development': 'Solaris',
    'OpenIndiana': 'Solaris',
    'OpenSolaris Development': 'Solaris',
    'OpenSolaris': 'Solaris',
    'Oracle Solaris': 'Solaris',
    'Arch ARM': 'Arch',
    'Manjaro': 'Arch',
    'Antergos': 'Arch',
    'ALT': 'RedHat',
    'Trisquel': 'Debian',
    'GCEL': 'Debian',
    'Linaro': 'Debian',
    'elementary OS': 'Debian',
    'ScientificLinux': 'RedHat',
    'Raspbian': 'Debian',
    'Devuan': 'Debian',
    'antiX': 'Debian',
    'Kali': 'Debian',
    'neon': 'Debian',
    'Cumulus': 'Debian',
    'Deepin': 'Debian',
    'NILinuxRT': 'NILinuxRT',
    'KDE neon': 'Debian',
    'Void': 'Void',
    'IDMS': 'Debian',
    'AIX': 'AIX',
}

# Matches any possible format:
#     DISTRIB_ID="Ubuntu"
#     DISTRIB_ID='Mageia'
#     DISTRIB_ID=Fedora
#     DISTRIB_RELEASE='10.10'
#     DISTRIB_CODENAME='squeeze'
#     DISTRIB_DESCRIPTION='Ubuntu 10.10'
_LSB_REGEX = re.compile((
    '^(DISTRIB_(?:ID|RELEASE|CODENAME|DESCRIPTION))=(?:\'|")?'
    '([\\w\\s\\.\\-_]+)(?:\'|")?'
))


def _linux_bin_exists(binary):
    '''
    Does a binary exist in linux (depends on which, type, or whereis)
    '''
    for search_cmd in ('which', 'type -ap'):
        try:
            return __salt__['cmd.retcode'](
                '{0} {1}'.format(search_cmd, binary)
            ) == 0
        except salt.exceptions.CommandExecutionError:
            pass

    try:
        return len(__salt__['cmd.run_all'](
            'whereis -b {0}'.format(binary)
        )['stdout'].split()) > 1
    except salt.exceptions.CommandExecutionError:
        return False


def _get_interfaces():
    '''
    Provide a dict of the connected interfaces and their ip addresses
    '''

    global _INTERFACES
    if not _INTERFACES:
        _INTERFACES = salt.utils.network.interfaces()
    return _INTERFACES


def _parse_lsb_release():
    ret = {}
    try:
        log.trace('Attempting to parse /etc/lsb-release')
        with salt.utils.files.fopen('/etc/lsb-release') as ifile:
            for line in ifile:
                try:
                    key, value = _LSB_REGEX.match(line.rstrip('\n')).groups()[:2]
                except AttributeError:
                    pass
                else:
                    # Adds lsb_distrib_{id,release,codename,description}
                    ret['lsb_{0}'.format(key.lower())] = value.rstrip()
    except (IOError, OSError) as exc:
        log.trace('Failed to parse /etc/lsb-release: %s', exc)
    return ret


def _parse_os_release(*os_release_files):
    '''
    Parse os-release and return a parameter dictionary

    See http://www.freedesktop.org/software/systemd/man/os-release.html
    for specification of the file format.
    '''
    ret = {}
    for filename in os_release_files:
        try:
            with salt.utils.files.fopen(filename) as ifile:
                regex = re.compile('^([\\w]+)=(?:\'|")?(.*?)(?:\'|")?$')
                for line in ifile:
                    match = regex.match(line.strip())
                    if match:
                        # Shell special characters ("$", quotes, backslash,
                        # backtick) are escaped with backslashes
                        ret[match.group(1)] = re.sub(
                            r'\\([$"\'\\`])', r'\1', match.group(2)
                        )
            break
        except (IOError, OSError):
            pass

    return ret


def os_data():
    '''
    Return grains pertaining to the operating system
    '''
    grains = {
        'num_gpus': 0,
        'gpus': [],
        }

    # Windows Server 2008 64-bit
    # ('Windows', 'MINIONNAME', '2008ServerR2', '6.1.7601', 'AMD64',
    #  'Intel64 Fam ily 6 Model 23 Stepping 6, GenuineIntel')
    # Ubuntu 10.04
    # ('Linux', 'MINIONNAME', '2.6.32-38-server',
    # '#83-Ubuntu SMP Wed Jan 4 11:26:59 UTC 2012', 'x86_64', '')

    # pylint: disable=unpacking-non-sequence
    (grains['kernel'], grains['nodename'],
     grains['kernelrelease'], grains['kernelversion'], grains['cpuarch'], _) = platform.uname()
    # pylint: enable=unpacking-non-sequence

    if salt.utils.platform.is_proxy():
        grains['kernel'] = 'proxy'
        grains['kernelrelease'] = 'proxy'
        grains['kernelversion'] = 'proxy'
        grains['osrelease'] = 'proxy'
        grains['os'] = 'proxy'
        grains['os_family'] = 'proxy'
        grains['osfullname'] = 'proxy'
    elif salt.utils.platform.is_windows():
        grains['os'] = 'Windows'
        grains['os_family'] = 'Windows'
        grains.update(_memdata(grains))
        grains.update(_windows_platform_data())
        grains.update(_windows_cpudata())
        grains.update(_windows_virtual(grains))
        grains.update(_ps(grains))

        if 'Server' in grains['osrelease']:
            osrelease_info = grains['osrelease'].split('Server', 1)
            osrelease_info[1] = osrelease_info[1].lstrip('R')
        else:
            osrelease_info = grains['osrelease'].split('.')

        for idx, value in enumerate(osrelease_info):
            if not value.isdigit():
                continue
            osrelease_info[idx] = int(value)
        grains['osrelease_info'] = tuple(osrelease_info)

        grains['osfinger'] = '{os}-{ver}'.format(
            os=grains['os'],
            ver=grains['osrelease'])

        grains['init'] = 'Windows'

        return grains
    elif salt.utils.platform.is_linux():
        # Add SELinux grain, if you have it
        if _linux_bin_exists('selinuxenabled'):
            log.trace('Adding selinux grains')
            grains['selinux'] = {}
            grains['selinux']['enabled'] = __salt__['cmd.retcode'](
                'selinuxenabled'
            ) == 0
            if _linux_bin_exists('getenforce'):
                grains['selinux']['enforced'] = __salt__['cmd.run'](
                    'getenforce'
                ).strip()

        # Add systemd grain, if you have it
        if _linux_bin_exists('systemctl') and _linux_bin_exists('localectl'):
            log.trace('Adding systemd grains')
            grains['systemd'] = {}
            systemd_info = __salt__['cmd.run'](
                'systemctl --version'
            ).splitlines()
            grains['systemd']['version'] = systemd_info[0].split()[1]
            grains['systemd']['features'] = systemd_info[1]

        # Add init grain
        grains['init'] = 'unknown'
        log.trace('Adding init grain')
        try:
            os.stat('/run/systemd/system')
            grains['init'] = 'systemd'
        except (OSError, IOError):
            try:
                with salt.utils.files.fopen('/proc/1/cmdline') as fhr:
                    init_cmdline = fhr.read().replace('\x00', ' ').split()
            except (IOError, OSError):
                pass
            else:
                try:
                    init_bin = salt.utils.path.which(init_cmdline[0])
                except IndexError:
                    # Emtpy init_cmdline
                    init_bin = None
                    log.warning('Unable to fetch data from /proc/1/cmdline')
                if init_bin is not None and init_bin.endswith('bin/init'):
                    supported_inits = (b'upstart', b'sysvinit', b'systemd')
                    edge_len = max(len(x) for x in supported_inits) - 1
                    try:
                        buf_size = __opts__['file_buffer_size']
                    except KeyError:
                        # Default to the value of file_buffer_size for the minion
                        buf_size = 262144
                    try:
                        with salt.utils.files.fopen(init_bin, 'rb') as fp_:
                            buf = True
                            edge = b''
                            buf = fp_.read(buf_size).lower()
                            while buf:
                                buf = edge + buf
                                for item in supported_inits:
                                    if item in buf:
                                        if six.PY3:
                                            item = item.decode('utf-8')
                                        grains['init'] = item
                                        buf = b''
                                        break
                                edge = buf[-edge_len:]
                                buf = fp_.read(buf_size).lower()
<<<<<<< HEAD
                                while buf:
                                    buf = edge + buf
                                    for item in supported_inits:
                                        if item in buf:
                                            if six.PY3:
                                                item = item.decode('utf-8')
                                            grains['init'] = item
                                            buf = b''
                                            break
                                    edge = buf[-edge_len:]
                                    buf = fp_.read(buf_size).lower()
                        except (IOError, OSError) as exc:
                            log.error(
                                'Unable to read from init_bin (%s): %s',
                                init_bin, exc
                            )
                    elif salt.utils.path.which('supervisord') in init_cmdline:
                        grains['init'] = 'supervisord'
                    elif salt.utils.path.which('dumb-init') in init_cmdline:
                        # https://github.com/Yelp/dumb-init
                        grains['init'] = 'dumb-init'
                    elif salt.utils.path.which('tini') in init_cmdline:
                        # https://github.com/krallin/tini
                        grains['init'] = 'tini'
                    elif init_cmdline == ['runit']:
                        grains['init'] = 'runit'
                    elif '/sbin/my_init' in init_cmdline:
                        #Phusion Base docker container use runit for srv mgmt, but my_init as pid1
                        grains['init'] = 'runit'
                    else:
                        log.info(
                            'Could not determine init system from command line: (%s)',
                            ' '.join(init_cmdline)
=======
                    except (IOError, OSError) as exc:
                        log.error(
                            'Unable to read from init_bin (%s): %s',
                            init_bin, exc
>>>>>>> d5265da9
                        )
                elif salt.utils.path.which('supervisord') in init_cmdline:
                    grains['init'] = 'supervisord'
                elif init_cmdline == ['runit']:
                    grains['init'] = 'runit'
                elif '/sbin/my_init' in init_cmdline:
                    # Phusion Base docker container use runit for srv mgmt, but
                    # my_init as pid1
                    grains['init'] = 'runit'
                else:
                    log.info(
                        'Could not determine init system from command line: (%s)',
                        ' '.join(init_cmdline)
                    )

        # Add lsb grains on any distro with lsb-release. Note that this import
        # can fail on systems with lsb-release installed if the system package
        # does not install the python package for the python interpreter used by
        # Salt (i.e. python2 or python3)
        try:
            log.trace('Getting lsb_release distro information')
            import lsb_release  # pylint: disable=import-error
            release = lsb_release.get_distro_information()
            for key, value in six.iteritems(release):
                key = key.lower()
                lsb_param = 'lsb_{0}{1}'.format(
                    '' if key.startswith('distrib_') else 'distrib_',
                    key
                )
                grains[lsb_param] = value
        # Catch a NameError to workaround possible breakage in lsb_release
        # See https://github.com/saltstack/salt/issues/37867
        except (ImportError, NameError):
            # if the python library isn't available, try to parse
            # /etc/lsb-release using regex
            log.trace('lsb_release python bindings not available')
            grains.update(_parse_lsb_release())

            if grains.get('lsb_distrib_description', '').lower().startswith('antergos'):
                # Antergos incorrectly configures their /etc/lsb-release,
                # setting the DISTRIB_ID to "Arch". This causes the "os" grain
                # to be incorrectly set to "Arch".
                grains['osfullname'] = 'Antergos Linux'
            elif 'lsb_distrib_id' not in grains:
                log.trace(
                    'Failed to get lsb_distrib_id, trying to parse os-release'
                )
                os_release = _parse_os_release('/etc/os-release', '/usr/lib/os-release')
                if os_release:
                    if 'NAME' in os_release:
                        grains['lsb_distrib_id'] = os_release['NAME'].strip()
                    if 'VERSION_ID' in os_release:
                        grains['lsb_distrib_release'] = os_release['VERSION_ID']
                    if 'VERSION_CODENAME' in os_release:
                        grains['lsb_distrib_codename'] = os_release['VERSION_CODENAME']
                    elif 'PRETTY_NAME' in os_release:
                        codename = os_release['PRETTY_NAME']
                        # https://github.com/saltstack/salt/issues/44108
                        if os_release['ID'] == 'debian':
                            codename_match = re.search(r'\((\w+)\)$', codename)
                            if codename_match:
                                codename = codename_match.group(1)
                        grains['lsb_distrib_codename'] = codename
                    if 'CPE_NAME' in os_release:
                        if ":suse:" in os_release['CPE_NAME'] or ":opensuse:" in os_release['CPE_NAME']:
                            grains['os'] = "SUSE"
                            # openSUSE `osfullname` grain normalization
                            if os_release.get("NAME") == "openSUSE Leap":
                                grains['osfullname'] = "Leap"
                            elif os_release.get("VERSION") == "Tumbleweed":
                                grains['osfullname'] = os_release["VERSION"]
                elif os.path.isfile('/etc/SuSE-release'):
                    log.trace('Parsing distrib info from /etc/SuSE-release')
                    grains['lsb_distrib_id'] = 'SUSE'
                    version = ''
                    patch = ''
                    with salt.utils.files.fopen('/etc/SuSE-release') as fhr:
                        for line in fhr:
                            if 'enterprise' in line.lower():
                                grains['lsb_distrib_id'] = 'SLES'
                                grains['lsb_distrib_codename'] = re.sub(r'\(.+\)', '', line).strip()
                            elif 'version' in line.lower():
                                version = re.sub(r'[^0-9]', '', line)
                            elif 'patchlevel' in line.lower():
                                patch = re.sub(r'[^0-9]', '', line)
                    grains['lsb_distrib_release'] = version
                    if patch:
                        grains['lsb_distrib_release'] += '.' + patch
                        patchstr = 'SP' + patch
                        if grains['lsb_distrib_codename'] and patchstr not in grains['lsb_distrib_codename']:
                            grains['lsb_distrib_codename'] += ' ' + patchstr
                    if not grains.get('lsb_distrib_codename'):
                        grains['lsb_distrib_codename'] = 'n.a'
                elif os.path.isfile('/etc/altlinux-release'):
                    log.trace('Parsing distrib info from /etc/altlinux-release')
                    # ALT Linux
                    grains['lsb_distrib_id'] = 'altlinux'
                    with salt.utils.files.fopen('/etc/altlinux-release') as ifile:
                        # This file is symlinked to from:
                        #     /etc/fedora-release
                        #     /etc/redhat-release
                        #     /etc/system-release
                        for line in ifile:
                            # ALT Linux Sisyphus (unstable)
                            comps = line.split()
                            if comps[0] == 'ALT':
                                grains['lsb_distrib_release'] = comps[2]
                                grains['lsb_distrib_codename'] = \
                                    comps[3].replace('(', '').replace(')', '')
                elif os.path.isfile('/etc/centos-release'):
                    log.trace('Parsing distrib info from /etc/centos-release')
                    # CentOS Linux
                    grains['lsb_distrib_id'] = 'CentOS'
                    with salt.utils.files.fopen('/etc/centos-release') as ifile:
                        for line in ifile:
                            # Need to pull out the version and codename
                            # in the case of custom content in /etc/centos-release
                            find_release = re.compile(r'\d+\.\d+')
                            find_codename = re.compile(r'(?<=\()(.*?)(?=\))')
                            release = find_release.search(line)
                            codename = find_codename.search(line)
                            if release is not None:
                                grains['lsb_distrib_release'] = release.group()
                            if codename is not None:
                                grains['lsb_distrib_codename'] = codename.group()
                elif os.path.isfile('/etc.defaults/VERSION') \
                        and os.path.isfile('/etc.defaults/synoinfo.conf'):
                    grains['osfullname'] = 'Synology'
                    log.trace(
                        'Parsing Synology distrib info from /etc/.defaults/VERSION'
                    )
                    with salt.utils.files.fopen('/etc.defaults/VERSION', 'r') as fp_:
                        synoinfo = {}
                        for line in fp_:
                            try:
                                key, val = line.rstrip('\n').split('=')
                            except ValueError:
                                continue
                            if key in ('majorversion', 'minorversion',
                                       'buildnumber'):
                                synoinfo[key] = val.strip('"')
                        if len(synoinfo) != 3:
                            log.warning(
                                'Unable to determine Synology version info. '
                                'Please report this, as it is likely a bug.'
                            )
                        else:
                            grains['osrelease'] = (
                                '{majorversion}.{minorversion}-{buildnumber}'
                                .format(**synoinfo)
                            )

        # Use the already intelligent platform module to get distro info
        # (though apparently it's not intelligent enough to strip quotes)
        log.trace(
            'Getting OS name, release, and codename from '
            'platform.linux_distribution()'
        )
        (osname, osrelease, oscodename) = \
            [x.strip('"').strip("'") for x in
             linux_distribution(supported_dists=_supported_dists)]
        # Try to assign these three names based on the lsb info, they tend to
        # be more accurate than what python gets from /etc/DISTRO-release.
        # It's worth noting that Ubuntu has patched their Python distribution
        # so that linux_distribution() does the /etc/lsb-release parsing, but
        # we do it anyway here for the sake for full portability.
        if 'osfullname' not in grains:
<<<<<<< HEAD
            # If NI Linux RT distribution, set the grains['osfullname'] to 'nilrt'
            if grains.get('lsb_distrib_id', '').lower().startswith('nilrt'):
                grains['osfullname'] = 'nilrt'
            else:
                grains['osfullname'] = grains.get('lsb_distrib_id', osname).strip()
=======
            grains['osfullname'] = grains.get('lsb_distrib_id', osname).strip()
>>>>>>> d5265da9
        if 'osrelease' not in grains:
            # NOTE: This is a workaround for CentOS 7 os-release bug
            # https://bugs.centos.org/view.php?id=8359
            # /etc/os-release contains no minor distro release number so we fall back to parse
            # /etc/centos-release file instead.
            # Commit introducing this comment should be reverted after the upstream bug is released.
            if 'CentOS Linux 7' in grains.get('lsb_distrib_codename', ''):
                grains.pop('lsb_distrib_release', None)
            grains['osrelease'] = \
                grains.get('lsb_distrib_release', osrelease).strip()
        grains['oscodename'] = grains.get('lsb_distrib_codename', '').strip() or oscodename
        if 'Red Hat' in grains['oscodename']:
            grains['oscodename'] = oscodename
        distroname = _REPLACE_LINUX_RE.sub('', grains['osfullname']).strip()
        # return the first ten characters with no spaces, lowercased
        shortname = distroname.replace(' ', '').lower()[:10]
        # this maps the long names from the /etc/DISTRO-release files to the
        # traditional short names that Salt has used.
        if 'os' not in grains:
            grains['os'] = _OS_NAME_MAP.get(shortname, distroname)
        grains.update(_linux_cpudata())
        grains.update(_linux_gpu_data())
    elif grains['kernel'] == 'SunOS':
        if salt.utils.platform.is_smartos():
            # See https://github.com/joyent/smartos-live/issues/224
            uname_v = os.uname()[3]  # format: joyent_20161101T004406Z
            uname_v = uname_v[uname_v.index('_')+1:]
            grains['os'] = grains['osfullname'] = 'SmartOS'
            # store a parsed version of YYYY.MM.DD as osrelease
            grains['osrelease'] = ".".join([
                uname_v.split('T')[0][0:4],
                uname_v.split('T')[0][4:6],
                uname_v.split('T')[0][6:8],
            ])
            # store a untouched copy of the timestamp in osrelease_stamp
            grains['osrelease_stamp'] = uname_v
        elif os.path.isfile('/etc/release'):
            with salt.utils.files.fopen('/etc/release', 'r') as fp_:
                rel_data = fp_.read()
                try:
                    release_re = re.compile(
                        r'((?:Open|Oracle )?Solaris|OpenIndiana|OmniOS) (Development)?'
                        r'\s*(\d+\.?\d*|v\d+)\s?[A-Z]*\s?(r\d+|\d+\/\d+|oi_\S+|snv_\S+)?'
                    )
                    osname, development, osmajorrelease, osminorrelease = \
                        release_re.search(rel_data).groups()
                except AttributeError:
                    # Set a blank osrelease grain and fallback to 'Solaris'
                    # as the 'os' grain.
                    grains['os'] = grains['osfullname'] = 'Solaris'
                    grains['osrelease'] = ''
                else:
                    if development is not None:
                        osname = ' '.join((osname, development))
                    uname_v = os.uname()[3]
                    grains['os'] = grains['osfullname'] = osname
                    if osname in ['Oracle Solaris'] and uname_v.startswith(osmajorrelease):
                        # Oracla Solars 11 and up have minor version in uname
                        grains['osrelease'] = uname_v
                    elif osname in ['OmniOS']:
                        # OmniOS
                        osrelease = []
                        osrelease.append(osmajorrelease[1:])
                        osrelease.append(osminorrelease[1:])
                        grains['osrelease'] = ".".join(osrelease)
                        grains['osrelease_stamp'] = uname_v
                    else:
                        # Sun Solaris 10 and earlier/comparable
                        osrelease = []
                        osrelease.append(osmajorrelease)
                        if osminorrelease:
                            osrelease.append(osminorrelease)
                        grains['osrelease'] = ".".join(osrelease)
                        grains['osrelease_stamp'] = uname_v

        grains.update(_sunos_cpudata())
    elif grains['kernel'] == 'VMkernel':
        grains['os'] = 'ESXi'
    elif grains['kernel'] == 'Darwin':
        osrelease = __salt__['cmd.run']('sw_vers -productVersion')
        osname = __salt__['cmd.run']('sw_vers -productName')
        osbuild = __salt__['cmd.run']('sw_vers -buildVersion')
        grains['os'] = 'MacOS'
        grains['os_family'] = 'MacOS'
        grains['osfullname'] = "{0} {1}".format(osname, osrelease)
        grains['osrelease'] = osrelease
        grains['osbuild'] = osbuild
        grains['init'] = 'launchd'
        grains.update(_bsd_cpudata(grains))
        grains.update(_osx_gpudata())
        grains.update(_osx_platform_data())
    elif grains['kernel'] == 'AIX':
        osrelease = __salt__['cmd.run']('oslevel')
        osrelease_techlevel = __salt__['cmd.run']('oslevel -r')
        osname = __salt__['cmd.run']('uname')
        grains['os'] = 'AIX'
        grains['osfullname'] = osname
        grains['osrelease'] = osrelease
        grains['osrelease_techlevel'] = osrelease_techlevel
        grains.update(_aix_cpudata())
    else:
        grains['os'] = grains['kernel']
    if grains['kernel'] == 'FreeBSD':
        try:
            grains['osrelease'] = __salt__['cmd.run']('freebsd-version -u').split('-')[0]
        except salt.exceptions.CommandExecutionError:
            # freebsd-version was introduced in 10.0.
            # derive osrelease from kernelversion prior to that
            grains['osrelease'] = grains['kernelrelease'].split('-')[0]
        grains.update(_bsd_cpudata(grains))
    if grains['kernel'] in ('OpenBSD', 'NetBSD'):
        grains.update(_bsd_cpudata(grains))
        grains['osrelease'] = grains['kernelrelease'].split('-')[0]
        if grains['kernel'] == 'NetBSD':
            grains.update(_netbsd_gpu_data())
    if not grains['os']:
        grains['os'] = 'Unknown {0}'.format(grains['kernel'])
        grains['os_family'] = 'Unknown'
    else:
        # this assigns family names based on the os name
        # family defaults to the os name if not found
        grains['os_family'] = _OS_FAMILY_MAP.get(grains['os'],
                                                 grains['os'])

    # Build the osarch grain. This grain will be used for platform-specific
    # considerations such as package management. Fall back to the CPU
    # architecture.
    if grains.get('os_family') == 'Debian':
        osarch = __salt__['cmd.run']('dpkg --print-architecture').strip()
    elif grains.get('os_family') == 'RedHat':
        osarch = __salt__['cmd.run']('rpm --eval %{_host_cpu}').strip()
    elif grains.get('os_family') in ('NILinuxRT', 'Poky'):
        archinfo = {}
        for line in __salt__['cmd.run']('opkg print-architecture').splitlines():
            if line.startswith('arch'):
                _, arch, priority = line.split()
                archinfo[arch.strip()] = int(priority.strip())

        # Return osarch in priority order (higher to lower)
        osarch = sorted(archinfo, key=archinfo.get, reverse=True)
    else:
        osarch = grains['cpuarch']
    grains['osarch'] = osarch

    grains.update(_memdata(grains))

    # Get the hardware and bios data
    grains.update(_hw_data(grains))

    # Load the virtual machine info
    grains.update(_virtual(grains))
    grains.update(_virtual_hv(grains))
    grains.update(_ps(grains))

    if grains.get('osrelease', ''):
        osrelease_info = grains['osrelease'].split('.')
        for idx, value in enumerate(osrelease_info):
            if not value.isdigit():
                continue
            osrelease_info[idx] = int(value)
        grains['osrelease_info'] = tuple(osrelease_info)
        try:
            grains['osmajorrelease'] = int(grains['osrelease_info'][0])
        except (IndexError, TypeError, ValueError):
            log.debug(
                'Unable to derive osmajorrelease from osrelease_info \'%s\'. '
                'The osmajorrelease grain will not be set.',
                grains['osrelease_info']
            )
        os_name = grains['os' if grains.get('os') in (
            'Debian', 'FreeBSD', 'OpenBSD', 'NetBSD', 'Mac', 'Raspbian') else 'osfullname']
        grains['osfinger'] = '{0}-{1}'.format(
            os_name, grains['osrelease'] if os_name in ('Ubuntu',) else grains['osrelease_info'][0])

    return grains


def locale_info():
    '''
    Provides
        defaultlanguage
        defaultencoding
    '''
    grains = {}
    grains['locale_info'] = {}

    if salt.utils.platform.is_proxy():
        return grains

    try:
        (
            grains['locale_info']['defaultlanguage'],
            grains['locale_info']['defaultencoding']
        ) = locale.getdefaultlocale()
    except Exception:
        # locale.getdefaultlocale can ValueError!! Catch anything else it
        # might do, per #2205
        grains['locale_info']['defaultlanguage'] = 'unknown'
        grains['locale_info']['defaultencoding'] = 'unknown'
    grains['locale_info']['detectedencoding'] = __salt_system_encoding__
    if _DATEUTIL_TZ:
        grains['locale_info']['timezone'] = datetime.datetime.now(dateutil.tz.tzlocal()).tzname()
    return grains


def hostname():
    '''
    Return fqdn, hostname, domainname
    '''
    # This is going to need some work
    # Provides:
    #   fqdn
    #   host
    #   localhost
    #   domain
    global __FQDN__
    grains = {}

    if salt.utils.platform.is_proxy():
        return grains

    grains['localhost'] = socket.gethostname()
    if __FQDN__ is None:
        __FQDN__ = salt.utils.network.get_fqhostname()

    # On some distros (notably FreeBSD) if there is no hostname set
    # salt.utils.network.get_fqhostname() will return None.
    # In this case we punt and log a message at error level, but force the
    # hostname and domain to be localhost.localdomain
    # Otherwise we would stacktrace below
    if __FQDN__ is None:   # still!
        log.error('Having trouble getting a hostname.  Does this machine have its hostname and domain set properly?')
        __FQDN__ = 'localhost.localdomain'

    grains['fqdn'] = __FQDN__
    (grains['host'], grains['domain']) = grains['fqdn'].partition('.')[::2]
    return grains


def append_domain():
    '''
    Return append_domain if set
    '''

    grain = {}

    if salt.utils.platform.is_proxy():
        return grain

    if 'append_domain' in __opts__:
        grain['append_domain'] = __opts__['append_domain']
    return grain


def fqdns():
    '''
    Return all known FQDNs for the system by enumerating all interfaces and
    then trying to reverse resolve them (excluding 'lo' interface).
    '''
    # Provides:
    # fqdns

    grains = {}
    fqdns = set()

    addresses = salt.utils.network.ip_addrs(include_loopback=False,
                                            interface_data=_INTERFACES)
    addresses.extend(salt.utils.network.ip_addrs6(include_loopback=False,
                                                  interface_data=_INTERFACES))
    err_message = 'Exception during resolving address: %s'
    for ip in addresses:
        try:
            fqdns.add(socket.getfqdn(socket.gethostbyaddr(ip)[0]))
        except socket.herror as err:
            if err.errno == 0:
                # No FQDN for this IP address, so we don't need to know this all the time.
                log.debug("Unable to resolve address %s: %s", ip, err)
            else:
                log.error(err_message, err)
        except (socket.error, socket.gaierror, socket.timeout) as err:
            log.error(err_message, err)

    grains['fqdns'] = sorted(list(fqdns))
    return grains


def ip_fqdn():
    '''
    Return ip address and FQDN grains
    '''
    if salt.utils.platform.is_proxy():
        return {}

    ret = {}
    ret['ipv4'] = salt.utils.network.ip_addrs(include_loopback=True)
    ret['ipv6'] = salt.utils.network.ip_addrs6(include_loopback=True)

    _fqdn = hostname()['fqdn']
    for socket_type, ipv_num in ((socket.AF_INET, '4'), (socket.AF_INET6, '6')):
        key = 'fqdn_ip' + ipv_num
        if not ret['ipv' + ipv_num]:
            ret[key] = []
        else:
            try:
                start_time = datetime.datetime.utcnow()
                info = socket.getaddrinfo(_fqdn, None, socket_type)
                ret[key] = list(set(item[4][0] for item in info))
            except socket.error:
                timediff = datetime.datetime.utcnow() - start_time
                if timediff.seconds > 5 and __opts__['__role'] == 'master':
                    log.warning(
                        'Unable to find IPv%s record for "%s" causing a %s '
                        'second timeout when rendering grains. Set the dns or '
                        '/etc/hosts for IPv%s to clear this.',
                        ipv_num, _fqdn, timediff, ipv_num
                    )
                ret[key] = []

    return ret


def ip_interfaces():
    '''
    Provide a dict of the connected interfaces and their ip addresses
    The addresses will be passed as a list for each interface
    '''
    # Provides:
    #   ip_interfaces

    if salt.utils.platform.is_proxy():
        return {}

    ret = {}
    ifaces = _get_interfaces()
    for face in ifaces:
        iface_ips = []
        for inet in ifaces[face].get('inet', []):
            if 'address' in inet:
                iface_ips.append(inet['address'])
        for inet in ifaces[face].get('inet6', []):
            if 'address' in inet:
                iface_ips.append(inet['address'])
        for secondary in ifaces[face].get('secondary', []):
            if 'address' in secondary:
                iface_ips.append(secondary['address'])
        ret[face] = iface_ips
    return {'ip_interfaces': ret}


def ip4_interfaces():
    '''
    Provide a dict of the connected interfaces and their ip4 addresses
    The addresses will be passed as a list for each interface
    '''
    # Provides:
    #   ip_interfaces

    if salt.utils.platform.is_proxy():
        return {}

    ret = {}
    ifaces = _get_interfaces()
    for face in ifaces:
        iface_ips = []
        for inet in ifaces[face].get('inet', []):
            if 'address' in inet:
                iface_ips.append(inet['address'])
        for secondary in ifaces[face].get('secondary', []):
            if 'address' in secondary:
                iface_ips.append(secondary['address'])
        ret[face] = iface_ips
    return {'ip4_interfaces': ret}


def ip6_interfaces():
    '''
    Provide a dict of the connected interfaces and their ip6 addresses
    The addresses will be passed as a list for each interface
    '''
    # Provides:
    #   ip_interfaces

    if salt.utils.platform.is_proxy():
        return {}

    ret = {}
    ifaces = _get_interfaces()
    for face in ifaces:
        iface_ips = []
        for inet in ifaces[face].get('inet6', []):
            if 'address' in inet:
                iface_ips.append(inet['address'])
        for secondary in ifaces[face].get('secondary', []):
            if 'address' in secondary:
                iface_ips.append(secondary['address'])
        ret[face] = iface_ips
    return {'ip6_interfaces': ret}


def hwaddr_interfaces():
    '''
    Provide a dict of the connected interfaces and their
    hw addresses (Mac Address)
    '''
    # Provides:
    #   hwaddr_interfaces
    ret = {}
    ifaces = _get_interfaces()
    for face in ifaces:
        if 'hwaddr' in ifaces[face]:
            ret[face] = ifaces[face]['hwaddr']
    return {'hwaddr_interfaces': ret}


def dns():
    '''
    Parse the resolver configuration file

     .. versionadded:: 2016.3.0
    '''
    # Provides:
    #   dns
    if salt.utils.platform.is_windows() or 'proxyminion' in __opts__:
        return {}

    resolv = salt.utils.dns.parse_resolv()
    for key in ('nameservers', 'ip4_nameservers', 'ip6_nameservers',
                'sortlist'):
        if key in resolv:
            resolv[key] = [six.text_type(i) for i in resolv[key]]

    return {'dns': resolv} if resolv else {}


def get_machine_id():
    '''
    Provide the machine-id for machine/virtualization combination
    '''
    # Provides:
    #   machine-id
    if platform.system() == 'AIX':
        return _aix_get_machine_id()

    locations = ['/etc/machine-id', '/var/lib/dbus/machine-id']
    existing_locations = [loc for loc in locations if os.path.exists(loc)]
    if not existing_locations:
        return {}
    else:
        with salt.utils.files.fopen(existing_locations[0]) as machineid:
            return {'machine_id': machineid.read().strip()}


def path():
    '''
    Return the path
    '''
    # Provides:
    #   path
    return {'path': os.environ.get('PATH', '').strip()}


def pythonversion():
    '''
    Return the Python version
    '''
    # Provides:
    #   pythonversion
    return {'pythonversion': list(sys.version_info)}


def pythonpath():
    '''
    Return the Python path
    '''
    # Provides:
    #   pythonpath
    return {'pythonpath': sys.path}


def pythonexecutable():
    '''
    Return the python executable in use
    '''
    # Provides:
    #   pythonexecutable
    return {'pythonexecutable': sys.executable}


def saltpath():
    '''
    Return the path of the salt module
    '''
    # Provides:
    #   saltpath
    salt_path = os.path.abspath(os.path.join(__file__, os.path.pardir))
    return {'saltpath': os.path.dirname(salt_path)}


def saltversion():
    '''
    Return the version of salt
    '''
    # Provides:
    #   saltversion
    from salt.version import __version__
    return {'saltversion': __version__}


def zmqversion():
    '''
    Return the zeromq version
    '''
    # Provides:
    #   zmqversion
    try:
        import zmq
        return {'zmqversion': zmq.zmq_version()}  # pylint: disable=no-member
    except ImportError:
        return {}


def saltversioninfo():
    '''
    Return the version_info of salt

     .. versionadded:: 0.17.0
    '''
    # Provides:
    #   saltversioninfo
    from salt.version import __version_info__
    return {'saltversioninfo': list(__version_info__)}


def _hw_data(osdata):
    '''
    Get system specific hardware data from dmidecode

    Provides
        biosversion
        productname
        manufacturer
        serialnumber
        biosreleasedate
        uuid

    .. versionadded:: 0.9.5
    '''

    if salt.utils.platform.is_proxy():
        return {}

    grains = {}
    if osdata['kernel'] == 'Linux' and os.path.exists('/sys/class/dmi/id'):
        # On many Linux distributions basic firmware information is available via sysfs
        # requires CONFIG_DMIID to be enabled in the Linux kernel configuration
        sysfs_firmware_info = {
            'biosversion': 'bios_version',
            'productname': 'product_name',
            'manufacturer': 'sys_vendor',
            'biosreleasedate': 'bios_date',
            'uuid': 'product_uuid',
            'serialnumber': 'product_serial'
        }
        for key, fw_file in sysfs_firmware_info.items():
            contents_file = os.path.join('/sys/class/dmi/id', fw_file)
            if os.path.exists(contents_file):
                try:
                    with salt.utils.files.fopen(contents_file, 'r') as ifile:
                        grains[key] = salt.utils.stringutils.to_unicode(ifile.read().strip())
                        if key == 'uuid':
                            grains['uuid'] = grains['uuid'].lower()
                except (IOError, OSError) as err:
                    # PermissionError is new to Python 3, but corresponds to the EACESS and
                    # EPERM error numbers. Use those instead here for PY2 compatibility.
                    if err.errno == EACCES or err.errno == EPERM:
                        # Skip the grain if non-root user has no access to the file.
                        pass
    elif salt.utils.path.which_bin(['dmidecode', 'smbios']) is not None and not (
            salt.utils.platform.is_smartos() or
            (  # SunOS on SPARC - 'smbios: failed to load SMBIOS: System does not export an SMBIOS table'
                osdata['kernel'] == 'SunOS' and
                osdata['cpuarch'].startswith('sparc')
            )):
        # On SmartOS (possibly SunOS also) smbios only works in the global zone
        # smbios is also not compatible with linux's smbios (smbios -s = print summarized)
        grains = {
            'biosversion': __salt__['smbios.get']('bios-version'),
            'productname': __salt__['smbios.get']('system-product-name'),
            'manufacturer': __salt__['smbios.get']('system-manufacturer'),
            'biosreleasedate': __salt__['smbios.get']('bios-release-date'),
            'uuid': __salt__['smbios.get']('system-uuid')
        }
        grains = dict([(key, val) for key, val in grains.items() if val is not None])
        uuid = __salt__['smbios.get']('system-uuid')
        if uuid is not None:
            grains['uuid'] = uuid.lower()
        for serial in ('system-serial-number', 'chassis-serial-number', 'baseboard-serial-number'):
            serial = __salt__['smbios.get'](serial)
            if serial is not None:
                grains['serialnumber'] = serial
                break
    elif salt.utils.path.which_bin(['fw_printenv']) is not None:
        # ARM Linux devices expose UBOOT env variables via fw_printenv
        hwdata = {
            'manufacturer': 'manufacturer',
            'serialnumber': 'serial#',
            'productname': 'DeviceDesc',
        }
        for grain_name, cmd_key in six.iteritems(hwdata):
            result = __salt__['cmd.run_all']('fw_printenv {0}'.format(cmd_key))
            if result['retcode'] == 0:
                uboot_keyval = result['stdout'].split('=')
                grains[grain_name] = _clean_value(grain_name, uboot_keyval[1])
    elif osdata['kernel'] == 'FreeBSD':
        # On FreeBSD /bin/kenv (already in base system)
        # can be used instead of dmidecode
        kenv = salt.utils.path.which('kenv')
        if kenv:
            # In theory, it will be easier to add new fields to this later
            fbsd_hwdata = {
                'biosversion': 'smbios.bios.version',
                'manufacturer': 'smbios.system.maker',
                'serialnumber': 'smbios.system.serial',
                'productname': 'smbios.system.product',
                'biosreleasedate': 'smbios.bios.reldate',
                'uuid': 'smbios.system.uuid',
            }
            for key, val in six.iteritems(fbsd_hwdata):
                value = __salt__['cmd.run']('{0} {1}'.format(kenv, val))
                grains[key] = _clean_value(key, value)
    elif osdata['kernel'] == 'OpenBSD':
        sysctl = salt.utils.path.which('sysctl')
        hwdata = {'biosversion': 'hw.version',
                  'manufacturer': 'hw.vendor',
                  'productname': 'hw.product',
                  'serialnumber': 'hw.serialno',
                  'uuid': 'hw.uuid'}
        for key, oid in six.iteritems(hwdata):
            value = __salt__['cmd.run']('{0} -n {1}'.format(sysctl, oid))
            if not value.endswith(' value is not available'):
                grains[key] = _clean_value(key, value)
    elif osdata['kernel'] == 'NetBSD':
        sysctl = salt.utils.path.which('sysctl')
        nbsd_hwdata = {
            'biosversion': 'machdep.dmi.board-version',
            'manufacturer': 'machdep.dmi.system-vendor',
            'serialnumber': 'machdep.dmi.system-serial',
            'productname': 'machdep.dmi.system-product',
            'biosreleasedate': 'machdep.dmi.bios-date',
            'uuid': 'machdep.dmi.system-uuid',
        }
        for key, oid in six.iteritems(nbsd_hwdata):
            result = __salt__['cmd.run_all']('{0} -n {1}'.format(sysctl, oid))
            if result['retcode'] == 0:
                grains[key] = _clean_value(key, result['stdout'])
    elif osdata['kernel'] == 'Darwin':
        grains['manufacturer'] = 'Apple Inc.'
        sysctl = salt.utils.path.which('sysctl')
        hwdata = {'productname': 'hw.model'}
        for key, oid in hwdata.items():
            value = __salt__['cmd.run']('{0} -b {1}'.format(sysctl, oid))
            if not value.endswith(' is invalid'):
                grains[key] = _clean_value(key, value)
    elif osdata['kernel'] == 'SunOS' and osdata['cpuarch'].startswith('sparc'):
        # Depending on the hardware model, commands can report different bits
        # of information.  With that said, consolidate the output from various
        # commands and attempt various lookups.
        data = ""
        for (cmd, args) in (('/usr/sbin/prtdiag', '-v'), ('/usr/sbin/prtconf', '-vp'), ('/usr/sbin/virtinfo', '-a')):
            if salt.utils.path.which(cmd):  # Also verifies that cmd is executable
                data += __salt__['cmd.run']('{0} {1}'.format(cmd, args))
                data += '\n'

        sn_regexes = [
            re.compile(r) for r in [
                r'(?im)^\s*Chassis\s+Serial\s+Number\n-+\n(\S+)',  # prtdiag
                r'(?im)^\s*chassis-sn:\s*(\S+)',  # prtconf
                r'(?im)^\s*Chassis\s+Serial#:\s*(\S+)',  # virtinfo
            ]
        ]

        obp_regexes = [
            re.compile(r) for r in [
                r'(?im)^\s*System\s+PROM\s+revisions.*\nVersion\n-+\nOBP\s+(\S+)\s+(\S+)',  # prtdiag
                r'(?im)^\s*version:\s*\'OBP\s+(\S+)\s+(\S+)',  # prtconf
            ]
        ]

        fw_regexes = [
            re.compile(r) for r in [
                r'(?im)^\s*Sun\s+System\s+Firmware\s+(\S+)\s+(\S+)',  # prtdiag
            ]
        ]

        uuid_regexes = [
            re.compile(r) for r in [
                r'(?im)^\s*Domain\s+UUID:\s*(\S+)',  # virtinfo
            ]
        ]

        manufacture_regexes = [
            re.compile(r) for r in [
                r'(?im)^\s*System\s+Configuration:\s*(.*)(?=sun)',  # prtdiag
            ]
        ]

        product_regexes = [
            re.compile(r) for r in [
                r'(?im)^\s*System\s+Configuration:\s*.*?sun\d\S+[^\S\r\n]*(.*)',  # prtdiag
                r'(?im)^[^\S\r\n]*banner-name:[^\S\r\n]*(.*)',  # prtconf
                r'(?im)^[^\S\r\n]*product-name:[^\S\r\n]*(.*)',  # prtconf
            ]
        ]

        sn_regexes = [
            re.compile(r) for r in [
                r'(?im)Chassis\s+Serial\s+Number\n-+\n(\S+)',  # prtdiag
                r'(?i)Chassis\s+Serial#:\s*(\S+)',  # virtinfo
                r'(?i)chassis-sn:\s*(\S+)',  # prtconf
            ]
        ]

        obp_regexes = [
            re.compile(r) for r in [
                r'(?im)System\s+PROM\s+revisions.*\nVersion\n-+\nOBP\s+(\S+)\s+(\S+)',  # prtdiag
                r'(?im)version:\s*\'OBP\s+(\S+)\s+(\S+)',  # prtconf
            ]
        ]

        fw_regexes = [
            re.compile(r) for r in [
                r'(?i)Sun\s+System\s+Firmware\s+(\S+)\s+(\S+)',  # prtdiag
            ]
        ]

        uuid_regexes = [
            re.compile(r) for r in [
                r'(?i)Domain\s+UUID:\s+(\S+)',  # virtinfo
            ]
        ]

        for regex in sn_regexes:
            res = regex.search(data)
            if res and len(res.groups()) >= 1:
                grains['serialnumber'] = res.group(1).strip().replace("'", "")
                break

        for regex in obp_regexes:
            res = regex.search(data)
            if res and len(res.groups()) >= 1:
                obp_rev, obp_date = res.groups()[0:2]  # Limit the number in case we found the data in multiple places
                grains['biosversion'] = obp_rev.strip().replace("'", "")
                grains['biosreleasedate'] = obp_date.strip().replace("'", "")

        for regex in fw_regexes:
            res = regex.search(data)
            if res and len(res.groups()) >= 1:
                fw_rev, fw_date = res.groups()[0:2]
                grains['systemfirmware'] = fw_rev.strip().replace("'", "")
                grains['systemfirmwaredate'] = fw_date.strip().replace("'", "")
                break

        for regex in uuid_regexes:
            res = regex.search(data)
            if res and len(res.groups()) >= 1:
                grains['uuid'] = res.group(1).strip().replace("'", "")
                break

        for regex in manufacture_regexes:
            res = regex.search(data)
            if res and len(res.groups()) >= 1:
                grains['manufacture'] = res.group(1).strip().replace("'", "")
                break

        for regex in product_regexes:
            res = regex.search(data)
            if res and len(res.groups()) >= 1:
                t_productname = res.group(1).strip().replace("'", "")
                if t_productname:
                    grains['product'] = t_productname
                    grains['productname'] = t_productname
                    break
    elif osdata['kernel'] == 'AIX':
        cmd = salt.utils.path.which('prtconf')
        if data:
            data = __salt__['cmd.run']('{0}'.format(cmd)) + os.linesep
            for dest, regstring in (('serialnumber', r'(?im)^\s*Machine\s+Serial\s+Number:\s+(\S+)'),
                                    ('systemfirmware', r'(?im)^\s*Firmware\s+Version:\s+(.*)')):
                for regex in [re.compile(r) for r in [regstring]]:
                    res = regex.search(data)
                    if res and len(res.groups()) >= 1:
                        grains[dest] = res.group(1).strip().replace("'", '')

            product_regexes = [re.compile(r'(?im)^\s*System\s+Model:\s+(\S+)')]
            for regex in product_regexes:
                res = regex.search(data)
                if res and len(res.groups()) >= 1:
                    grains['manufacturer'], grains['productname'] = res.group(1).strip().replace("'", "").split(",")
                    break
        else:
            log.error('The \'prtconf\' binary was not found in $PATH.')

    elif osdata['kernel'] == 'AIX':
        cmd = salt.utils.path.which('prtconf')
        if data:
            data = __salt__['cmd.run']('{0}'.format(cmd)) + os.linesep
            for dest, regstring in (('serialnumber', r'(?im)^\s*Machine\s+Serial\s+Number:\s+(\S+)'),
                                    ('systemfirmware', r'(?im)^\s*Firmware\s+Version:\s+(.*)')):
                for regex in [re.compile(r) for r in [regstring]]:
                    res = regex.search(data)
                    if res and len(res.groups()) >= 1:
                        grains[dest] = res.group(1).strip().replace("'", '')

            product_regexes = [re.compile(r'(?im)^\s*System\s+Model:\s+(\S+)')]
            for regex in product_regexes:
                res = regex.search(data)
                if res and len(res.groups()) >= 1:
                    grains['manufacturer'], grains['productname'] = res.group(1).strip().replace("'", "").split(",")
                    break
        else:
            log.error('The \'prtconf\' binary was not found in $PATH.')

    return grains


def get_server_id():
    '''
    Provides an integer based on the FQDN of a machine.
    Useful as server-id in MySQL replication or anywhere else you'll need an ID
    like this.
    '''
    # Provides:
    #   server_id

    if salt.utils.platform.is_proxy():
        return {}
    id_ = __opts__.get('id', '')
    id_hash = None
    py_ver = sys.version_info[:2]
    if py_ver >= (3, 3):
        # Python 3.3 enabled hash randomization, so we need to shell out to get
        # a reliable hash.
        id_hash = __salt__['cmd.run'](
            [sys.executable, '-c', 'print(hash("{0}"))'.format(id_)],
            env={'PYTHONHASHSEED': '0'}
        )
        try:
            id_hash = int(id_hash)
        except (TypeError, ValueError):
            log.debug(
                'Failed to hash the ID to get the server_id grain. Result of '
                'hash command: %s', id_hash
            )
            id_hash = None
    if id_hash is None:
        # Python < 3.3 or error encountered above
        id_hash = hash(id_)

    return {'server_id': abs(id_hash % (2 ** 31))}


def get_master():
    '''
    Provides the minion with the name of its master.
    This is useful in states to target other services running on the master.
    '''
    # Provides:
    #   master
    return {'master': __opts__.get('master', '')}


def default_gateway():
    '''
    Populates grains which describe whether a server has a default gateway
    configured or not. Uses `ip -4 route show` and `ip -6 route show` and greps
    for a `default` at the beginning of any line. Assuming the standard
    `default via <ip>` format for default gateways, it will also parse out the
    ip address of the default gateway, and put it in ip4_gw or ip6_gw.

    If the `ip` command is unavailable, no grains will be populated.

    Currently does not support multiple default gateways. The grains will be
    set to the first default gateway found.

    List of grains:

        ip4_gw: True  # ip/True/False if default ipv4 gateway
        ip6_gw: True  # ip/True/False if default ipv6 gateway
        ip_gw: True   # True if either of the above is True, False otherwise
    '''
    grains = {}
    ip_bin = salt.utils.path.which('ip')
    if not ip_bin:
        return {}
    grains['ip_gw'] = False
    grains['ip4_gw'] = False
    grains['ip6_gw'] = False
    for ip_version in ('4', '6'):
        try:
            out = __salt__['cmd.run']([ip_bin, '-' + ip_version, 'route', 'show'])
            for line in out.splitlines():
                if line.startswith('default'):
                    grains['ip_gw'] = True
                    grains['ip{0}_gw'.format(ip_version)] = True
                    try:
                        via, gw_ip = line.split()[1:3]
                    except ValueError:
                        pass
                    else:
                        if via == 'via':
                            grains['ip{0}_gw'.format(ip_version)] = gw_ip
                    break
        except Exception:
            continue
    return grains<|MERGE_RESOLUTION|>--- conflicted
+++ resolved
@@ -1626,7 +1626,6 @@
                         buf_size = 262144
                     try:
                         with salt.utils.files.fopen(init_bin, 'rb') as fp_:
-                            buf = True
                             edge = b''
                             buf = fp_.read(buf_size).lower()
                             while buf:
@@ -1640,49 +1639,19 @@
                                         break
                                 edge = buf[-edge_len:]
                                 buf = fp_.read(buf_size).lower()
-<<<<<<< HEAD
-                                while buf:
-                                    buf = edge + buf
-                                    for item in supported_inits:
-                                        if item in buf:
-                                            if six.PY3:
-                                                item = item.decode('utf-8')
-                                            grains['init'] = item
-                                            buf = b''
-                                            break
-                                    edge = buf[-edge_len:]
-                                    buf = fp_.read(buf_size).lower()
-                        except (IOError, OSError) as exc:
-                            log.error(
-                                'Unable to read from init_bin (%s): %s',
-                                init_bin, exc
-                            )
-                    elif salt.utils.path.which('supervisord') in init_cmdline:
-                        grains['init'] = 'supervisord'
-                    elif salt.utils.path.which('dumb-init') in init_cmdline:
-                        # https://github.com/Yelp/dumb-init
-                        grains['init'] = 'dumb-init'
-                    elif salt.utils.path.which('tini') in init_cmdline:
-                        # https://github.com/krallin/tini
-                        grains['init'] = 'tini'
-                    elif init_cmdline == ['runit']:
-                        grains['init'] = 'runit'
-                    elif '/sbin/my_init' in init_cmdline:
-                        #Phusion Base docker container use runit for srv mgmt, but my_init as pid1
-                        grains['init'] = 'runit'
-                    else:
-                        log.info(
-                            'Could not determine init system from command line: (%s)',
-                            ' '.join(init_cmdline)
-=======
                     except (IOError, OSError) as exc:
                         log.error(
                             'Unable to read from init_bin (%s): %s',
                             init_bin, exc
->>>>>>> d5265da9
                         )
                 elif salt.utils.path.which('supervisord') in init_cmdline:
                     grains['init'] = 'supervisord'
+                elif salt.utils.path.which('dumb-init') in init_cmdline:
+                    # https://github.com/Yelp/dumb-init
+                    grains['init'] = 'dumb-init'
+                elif salt.utils.path.which('tini') in init_cmdline:
+                    # https://github.com/krallin/tini
+                    grains['init'] = 'tini'
                 elif init_cmdline == ['runit']:
                     grains['init'] = 'runit'
                 elif '/sbin/my_init' in init_cmdline:
@@ -1847,15 +1816,11 @@
         # so that linux_distribution() does the /etc/lsb-release parsing, but
         # we do it anyway here for the sake for full portability.
         if 'osfullname' not in grains:
-<<<<<<< HEAD
             # If NI Linux RT distribution, set the grains['osfullname'] to 'nilrt'
             if grains.get('lsb_distrib_id', '').lower().startswith('nilrt'):
                 grains['osfullname'] = 'nilrt'
             else:
                 grains['osfullname'] = grains.get('lsb_distrib_id', osname).strip()
-=======
-            grains['osfullname'] = grains.get('lsb_distrib_id', osname).strip()
->>>>>>> d5265da9
         if 'osrelease' not in grains:
             # NOTE: This is a workaround for CentOS 7 os-release bug
             # https://bugs.centos.org/view.php?id=8359
