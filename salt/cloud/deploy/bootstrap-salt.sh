--- conflicted
+++ resolved
@@ -1868,17 +1868,14 @@
 
     if [ "$_POST_NEON_INSTALL" -eq $BS_TRUE ]; then
         echo
-<<<<<<< HEAD
         echowarn "Post Neon git based installations will always install salt and its dependencies using pip"
         echowarn "You have 10 seconds to cancel and stop the bootstrap process"
-=======
         echowarn "Post Neon git based installations will always install salt"
         echowarn "and it's dependencies using pip which will be upgraded to"
         echowarn "at least v${_MINIMUM_PIP_VERSION}, and, in case the setuptools version is also"
         echowarn "too old, it will be upgraded to at least v${_MINIMUM_SETUPTOOLS_VERSION}"
         echo
         echowarn "You have 10 seconds to cancel and stop the bootstrap process..."
->>>>>>> fcee692c
         echo
         sleep 10
         _PIP_ALLOWED=$BS_TRUE
