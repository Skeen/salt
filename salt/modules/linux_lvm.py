--- conflicted
+++ resolved
@@ -258,7 +258,6 @@
     return vgdata
 
 
-<<<<<<< HEAD
 def vgextend(vgname, devices):
     '''
     Add physical volumes to an LVM volume group
@@ -281,10 +280,7 @@
     return vgdata
 
 
-def lvcreate(lvname, vgname, size=None, extents=None, snapshot=None, pv='', **kwargs):
-=======
 def lvcreate(lvname, vgname, size=None, extents=None, snapshot=None, pv=None, **kwargs):
->>>>>>> 30ef4887
     '''
     Create a new logical volume, with option for which physical volume to be used
 
