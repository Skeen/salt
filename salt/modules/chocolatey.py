# -*- coding: utf-8 -*-
'''
A dead simple module wrapping calls to the Chocolatey package manager
(http://chocolatey.org)

.. versionadded:: 2014.1.0
'''
from __future__ import absolute_import

# Import python libs
import logging
import os.path
import re
import tempfile
from distutils.version import LooseVersion as _LooseVersion  # pylint: disable=import-error,no-name-in-module

# Import salt libs
import salt.utils
from salt.exceptions import CommandExecutionError, CommandNotFoundError


log = logging.getLogger(__name__)

__func_alias__ = {
    'list_': 'list'
}


def __virtual__():
    '''
    Confirm this module is on a Windows system running Vista or later.

    While it is possible to make Chocolatey run under XP and Server 2003 with
    an awful lot of hassle (e.g. SSL is completely broken), the PowerShell shim
    for simulating UAC forces a GUI prompt, and is not compatible with
    salt-minion running as SYSTEM.
    '''
    if __grains__['os_family'] != 'Windows':
        return False
    elif __grains__['osrelease'] in ('XP', '2003Server'):
        return False
    return 'chocolatey'


def _clear_context():
    '''
    Clear variables stored in __context__. Run this function when a new version
    of chocolatey is installed.
    '''
    for var in (x for x in __context__ if x.startswith('chocolatey.')):
        __context__.pop(var)


def _yes():
    '''
    Returns ['--yes'] if on v0.9.9.0 or later, otherwise returns an empty list
    '''
    if 'chocolatey._yes' in __context__:
        return __context__['chocolatey._yes']
    if _LooseVersion(chocolatey_version()) >= _LooseVersion('0.9.9'):
        answer = ['--yes']
    else:
        answer = []
    __context__['chocolatey._yes'] = answer
    return answer


def _find_chocolatey():
    '''
    Returns the full path to chocolatey.bat on the host.
    '''
    if 'chocolatey._path' in __context__:
        return __context__['chocolatey._path']
    choc_defaults = ['C:\\Chocolatey\\bin\\chocolatey.bat',
                        'C:\\ProgramData\\Chocolatey\\bin\\chocolatey.exe', ]

    choc_path = __salt__['cmd.which']('chocolatey.exe')
    if not choc_path:
        for choc_dir in choc_defaults:
            if __salt__['cmd.has_exec'](choc_dir):
                choc_path = choc_dir
    if not choc_path:
        err = ('Chocolatey not installed. Use chocolatey.bootstrap to '
                'install the Chocolatey package manager.')
        log.error(err)
        raise CommandExecutionError(err)
    __context__['chocolatey._path'] = choc_path
    return choc_path


def chocolatey_version():
    '''
    .. versionadded:: 2014.7.0

    Returns the version of Chocolatey installed on the minion.

    CLI Example:

    .. code-block:: bash

        salt '*' chocolatey.chocolatey_version
    '''
    if 'chocolatey._version' in __context__:
        return __context__['chocolatey._version']
    cmd = [_find_chocolatey(), 'help']
    out = __salt__['cmd.run'](cmd, python_shell=False)
    for line in out.splitlines():
        line = line.lower()
        if line.startswith('chocolatey v'):
            __context__['chocolatey._version'] = line[12:]
            return __context__['chocolatey._version']
        elif line.startswith('version: '):
            try:
                __context__['chocolatey._version'] = \
                    line.split(None, 1)[-1].strip("'")
                return __context__['chocolatey._version']
            except Exception:
                pass
    raise CommandExecutionError('Unable to determine Chocolatey version')


def bootstrap(force=False):
    '''
    Download and install the latest version of the Chocolatey package manager
    via the official bootstrap.

    Chocolatey requires Windows PowerShell and the .NET v4.0 runtime. Depending
    on the host's version of Windows, chocolatey.bootstrap will attempt to
    ensure these prerequisites are met by downloading and executing the
    appropriate installers from Microsoft.

    Note that if PowerShell is installed, you may have to restart the host
    machine for Chocolatey to work.

    force
        Run the bootstrap process even if Chocolatey is found in the path.

    CLI Example:

    .. code-block:: bash

        salt '*' chocolatey.bootstrap
        salt '*' chocolatey.bootstrap force=True
    '''
    # Check if Chocolatey is already present in the path
    try:
        choc_path = _find_chocolatey()
    except CommandExecutionError:
        choc_path = None
    if choc_path and not force:
        return 'Chocolatey found at {0}'.format(choc_path)

    # The following lookup tables are required to determine the correct
    # download required to install PowerShell. That's right, there's more
    # than one! You're welcome.
    ps_downloads = {
        ('Vista', 'x86'): 'http://download.microsoft.com/download/A/7/5/A75BC017-63CE-47D6-8FA4-AFB5C21BAC54/Windows6.0-KB968930-x86.msu',
        ('Vista', 'AMD64'): 'http://download.microsoft.com/download/3/C/8/3C8CF51E-1D9D-4DAA-AAEA-5C48D1CD055C/Windows6.0-KB968930-x64.msu',
        ('2008Server', 'x86'): 'http://download.microsoft.com/download/F/9/E/F9EF6ACB-2BA8-4845-9C10-85FC4A69B207/Windows6.0-KB968930-x86.msu',
        ('2008Server', 'AMD64'): 'http://download.microsoft.com/download/2/8/6/28686477-3242-4E96-9009-30B16BED89AF/Windows6.0-KB968930-x64.msu'
    }

    # It took until .NET v4.0 for Microsoft got the hang of making installers,
    # this should work under any version of Windows
    net4_url = 'http://download.microsoft.com/download/1/B/E/1BE39E79-7E39-46A3-96FF-047F95396215/dotNetFx40_Full_setup.exe'

    temp_dir = tempfile.gettempdir()

    # Check if PowerShell is installed. This should be the case for every
    # Windows release following Server 2008.
    ps_path = 'C:\\Windows\\SYSTEM32\\WindowsPowerShell\\v1.0\\powershell.exe'

    if not __salt__['cmd.has_exec'](ps_path):
        if (__grains__['osrelease'], __grains__['cpuarch']) in ps_downloads:
            # Install the appropriate release of PowerShell v2.0
            url = ps_downloads[(__grains__['osrelease'], __grains__['cpuarch'])]
            dest = os.path.join(temp_dir, 'powershell.exe')
            __salt__['cp.get_url'](url, dest)
            cmd = [dest, '/quiet', '/norestart']
            result = __salt__['cmd.run_all'](cmd, python_shell=False)
            if result['retcode'] != 0:
                err = ('Installing Windows PowerShell failed. Please run the '
                       'installer GUI on the host to get a more specific '
                       'reason.')
                log.error(err)
                raise CommandExecutionError(err)
        else:
            err = 'Windows PowerShell not found'
            log.error(err)
            raise CommandNotFoundError(err)

    # Run the .NET Framework 4 web installer
    dest = os.path.join(temp_dir, 'dotnet4.exe')
    __salt__['cp.get_url'](net4_url, dest)
    cmd = [dest, '/q', '/norestart']
    result = __salt__['cmd.run_all'](cmd, python_shell=False)
    if result['retcode'] != 0:
        err = ('Installing .NET v4.0 failed. Please run the installer GUI on '
               'the host to get a more specific reason.')
        log.error(err)
        raise CommandExecutionError(err)

    # Run the Chocolatey bootstrap.
    cmd = (
        '{0} -NoProfile -ExecutionPolicy unrestricted '
        '-Command "iex ((new-object net.webclient).'
        'DownloadString(\'https://chocolatey.org/install.ps1\'))" '
        '&& SET PATH=%PATH%;%systemdrive%\\chocolatey\\bin'
        .format(ps_path)
    )
    result = __salt__['cmd.run_all'](cmd, python_shell=True)

    if result['retcode'] != 0:
        err = 'Bootstrapping Chocolatey failed: {0}'.format(result['stderr'])
        log.error(err)
        raise CommandExecutionError(err)

    return result['stdout']


<<<<<<< HEAD
def list_(filter=None, all_versions=False, pre_versions=False, source=None, local_only=False):
=======
def list_(narrow, all_versions=False, pre_versions=False, source=None):
>>>>>>> 5573b186
    '''
    Instructs Chocolatey to pull a vague package list from the repository.

    narrow
        Term used to narrow down results. Searches against name/description/tag.

    all_versions
        Display all available package versions in results. Defaults to False.

    pre_versions
        Display pre-release packages in results. Defaults to False.

    source
        Chocolatey repository (directory, share or remote URL feed) the package
        comes from. Defaults to the official Chocolatey feed.

    local_only
        Display packages only installed locally

    CLI Example:

    .. code-block:: bash

        salt '*' chocolatey.list <narrow>
        salt '*' chocolatey.list <narrow> all_versions=True
    '''
    choc_path = _find_chocolatey()
<<<<<<< HEAD
    cmd = [choc_path, 'list']
    if filter:
        cmd.extend([filter])
=======
    cmd = [choc_path, 'list', narrow]
>>>>>>> 5573b186
    if salt.utils.is_true(all_versions):
        cmd.append('-AllVersions')
    if salt.utils.is_true(pre_versions):
        cmd.append('-Prerelease')
    if source:
        cmd.extend(['-Source', source])
    if local_only:
        cmd.extend(['-localonly'])

    result = __salt__['cmd.run_all'](cmd, python_shell=False)

    if result['retcode'] != 0:
        err = 'Running chocolatey failed: {0}'.format(result['stderr'])
        log.error(err)
        raise CommandExecutionError(err)

    ret = {}
    pkg_re = re.compile(r'(\S+)\s+(\S+)')
    for line in result['stdout'].split('\n'):
        if line.startswith("No packages"):
            return ret
        for name, ver in pkg_re.findall(line):
            if name not in ret:
                ret[name] = []
            ret[name].append(ver)

    return ret


def list_webpi():
    '''
    Instructs Chocolatey to pull a full package list from the Microsoft Web PI
    repository.

    CLI Example:

    .. code-block:: bash

        salt '*' chocolatey.list_webpi
    '''
    choc_path = _find_chocolatey()
    cmd = [choc_path, 'list', '-Source', 'webpi']
    result = __salt__['cmd.run_all'](cmd, python_shell=False)

    if result['retcode'] != 0:
        err = 'Running chocolatey failed: {0}'.format(result['stderr'])
        log.error(err)
        raise CommandExecutionError(err)

    return result['stdout']


def list_windowsfeatures():
    '''
    Instructs Chocolatey to pull a full package list from the Windows Features
    list, via the Deployment Image Servicing and Management tool.

    CLI Example:

    .. code-block:: bash

        salt '*' chocolatey.list_windowsfeatures
    '''
    choc_path = _find_chocolatey()
    cmd = [choc_path, 'list', '-Source', 'windowsfeatures']
    result = __salt__['cmd.run_all'](cmd, python_shell=False)

    if result['retcode'] != 0:
        err = 'Running chocolatey failed: {0}'.format(result['stderr'])
        log.error(err)
        raise CommandExecutionError(err)

    return result['stdout']


def install(name, version=None, source=None, force=False, install_args=None, override_args=False, force_x86=False):
    '''
    Instructs Chocolatey to install a package.

    name
        The name of the package to be installed. Only accepts a single argument.

    version
        Install a specific version of the package. Defaults to latest version.

    source
        Chocolatey repository (directory, share or remote URL feed) the package
        comes from. Defaults to the official Chocolatey feed.

    force
        Reinstall the current version of an existing package.

    install_args
        A list of install arguments you want to pass to the installation process
        i.e product key or feature list

    override_args
        Set to true if you want to override the original install arguments (for the native installer)
         in the package and use your own. When this is set to False install_args will be appended to the end of the
         default arguments

    force_x86
        Force x86 (32bit) installation on 64 bit systems. Defaults to false.

    CLI Example:

    .. code-block:: bash

        salt '*' chocolatey.install <package name>
        salt '*' chocolatey.install <package name> version=<package version>
        salt '*' chocolatey.install <package name> install_args=<args> override_args=True
    '''
    choc_path = _find_chocolatey()
    # chocolatey helpfully only supports a single package argument
    cmd = [choc_path, 'install', name]
    if version:
        cmd.extend(['-Version', version])
    if source:
        cmd.extend(['-Source', source])
    if salt.utils.is_true(force):
<<<<<<< HEAD
        cmd.extend(['-Force'])
    if install_args:
        cmd.extend(['-InstallArguments', install_args])
    if override_args:
        cmd.extend(['-OverrideArguments'])
    if force_x86:
        cmd.extend(['-forcex86'])
=======
        cmd.append('-Force')
    cmd.extend(_yes())
>>>>>>> 5573b186
    result = __salt__['cmd.run_all'](cmd, python_shell=False)

    if result['retcode'] != 0:
        err = 'Running chocolatey failed: {0}'.format(result['stderr'])
        log.error(err)
        raise CommandExecutionError(err)
    elif name == 'chocolatey':
        _clear_context()

    return result['stdout']


def install_cygwin(name, install_args=None, override_args=False):
    '''
    Instructs Chocolatey to install a package via Cygwin.

    name
        The name of the package to be installed. Only accepts a single argument.

    install_args
        A list of install arguments you want to pass to the installation process
        i.e product key or feature list

    override_args
        Set to true if you want to override the original install arguments (for the native installer)
         in the package and use your own. When this is set to False install_args will be appended to the end of the
         default arguments

    CLI Example:

    .. code-block:: bash

        salt '*' chocolatey.install_cygwin <package name>
        salt '*' chocolatey.install_cygwin <package name> install_args=<args> override_args=True
    '''
    choc_path = _find_chocolatey()
    cmd = [choc_path, 'cygwin', name]
<<<<<<< HEAD
    if install_args:
        cmd.extend(['-InstallArguments', install_args])
    if override_args:
        cmd.extend(['-OverrideArguments'])
=======
    cmd.extend(_yes())
>>>>>>> 5573b186
    result = __salt__['cmd.run_all'](cmd, python_shell=False)

    if result['retcode'] != 0:
        err = 'Running chocolatey failed: {0}'.format(result['stderr'])
        log.error(err)
        raise CommandExecutionError(err)

    return result['stdout']


def install_gem(name, version=None, install_args=None, override_args=False):
    '''
    Instructs Chocolatey to install a package via Ruby's Gems.

    name
        The name of the package to be installed. Only accepts a single argument.

    version
        Install a specific version of the package. Defaults to latest version
        available.

    install_args
        A list of install arguments you want to pass to the installation process
        i.e product key or feature list

    override_args
        Set to true if you want to override the original install arguments (for the native installer)
         in the package and use your own. When this is set to False install_args will be appended to the end of the
         default arguments


    CLI Example:

    .. code-block:: bash

        salt '*' chocolatey.install_gem <package name>
        salt '*' chocolatey.install_gem <package name> version=<package version>
        salt '*' chocolatey.install_gem <package name> install_args=<args> override_args=True
    '''
    choc_path = _find_chocolatey()
    cmd = [choc_path, 'gem', name]
    if version:
        cmd.extend(['-Version', version])
<<<<<<< HEAD
    if install_args:
        cmd.extend(['-InstallArguments', install_args])
    if override_args:
        cmd.extend(['-OverrideArguments'])
=======
    cmd.extend(_yes())
>>>>>>> 5573b186
    result = __salt__['cmd.run_all'](cmd, python_shell=False)

    if result['retcode'] != 0:
        err = 'Running chocolatey failed: {0}'.format(result['stderr'])
        log.error(err)
        raise CommandExecutionError(err)

    return result['stdout']


def install_missing(name, version=None, source=None):
    '''
    Instructs Chocolatey to install a package if it doesn't already exist.

    .. versionchanged:: 2014.7.0
        If the minion has Chocolatey >= 0.9.8.24 installed, this function calls
        :mod:`chocolatey.install <salt.modules.chocolatey.install>` instead, as
        ``installmissing`` is deprecated as of that version and will be removed
        in Chocolatey 1.0.

    name
        The name of the package to be installed. Only accepts a single argument.

    version
        Install a specific version of the package. Defaults to latest version
        available.

    source
        Chocolatey repository (directory, share or remote URL feed) the package
        comes from. Defaults to the official Chocolatey feed.

    CLI Example:

    .. code-block:: bash

        salt '*' chocolatey.install_missing <package name>
        salt '*' chocolatey.install_missing <package name> version=<package version>
    '''
    choc_path = _find_chocolatey()
    if _LooseVersion(chocolatey_version()) >= _LooseVersion('0.9.8.24'):
        log.warning('installmissing is deprecated, using install')
        return install(name, version=version)

    # chocolatey helpfully only supports a single package argument
    cmd = [choc_path, 'installmissing', name]
    if version:
        cmd.extend(['-Version', version])
    if source:
        cmd.extend(['-Source', source])
    # Shouldn't need this as this code should never run on v0.9.9 and newer
    cmd.extend(_yes())
    result = __salt__['cmd.run_all'](cmd, python_shell=False)

    if result['retcode'] != 0:
        err = 'Running chocolatey failed: {0}'.format(result['stderr'])
        log.error(err)
        raise CommandExecutionError(err)

    return result['stdout']


def install_python(name, version=None, install_args=None, override_args=False):
    '''
    Instructs Chocolatey to install a package via Python's easy_install.

    name
        The name of the package to be installed. Only accepts a single argument.

    version
        Install a specific version of the package. Defaults to latest version
        available.

    install_args
        A list of install arguments you want to pass to the installation process
        i.e product key or feature list

    override_args
        Set to true if you want to override the original install arguments (for the native installer)
         in the package and use your own. When this is set to False install_args will be appended to the end of the
         default arguments

    CLI Example:

    .. code-block:: bash

        salt '*' chocolatey.install_python <package name>
        salt '*' chocolatey.install_python <package name> version=<package version>
        salt '*' chocolatey.install_python <package name> install_args=<args> override_args=True
    '''
    choc_path = _find_chocolatey()
    cmd = [choc_path, 'python', name]
    if version:
        cmd.extend(['-Version', version])
<<<<<<< HEAD
    if install_args:
        cmd.extend(['-InstallArguments', install_args])
    if override_args:
        cmd.extend(['-OverrideArguments'])
=======
    cmd.extend(_yes())
>>>>>>> 5573b186
    result = __salt__['cmd.run_all'](cmd, python_shell=False)

    if result['retcode'] != 0:
        err = 'Running chocolatey failed: {0}'.format(result['stderr'])
        log.error(err)
        raise CommandExecutionError(err)

    return result['stdout']


def install_windowsfeatures(name):
    '''
    Instructs Chocolatey to install a Windows Feature via the Deployment Image
    Servicing and Management tool.

    name
        The name of the feature to be installed. Only accepts a single argument.

    CLI Example:

    .. code-block:: bash

        salt '*' chocolatey.install_windowsfeatures <package name>
    '''
    choc_path = _find_chocolatey()
    cmd = [choc_path, 'windowsfeatures', name]
    cmd.extend(_yes())
    result = __salt__['cmd.run_all'](cmd, python_shell=False)

    if result['retcode'] != 0:
        err = 'Running chocolatey failed: {0}'.format(result['stderr'])
        log.error(err)
        raise CommandExecutionError(err)

    return result['stdout']


def install_webpi(name, install_args=None, override_args=False):
    '''
    Instructs Chocolatey to install a package via the Microsoft Web PI service.

    name
        The name of the package to be installed. Only accepts a single argument.

    install_args
        A list of install arguments you want to pass to the installation process
        i.e product key or feature list

    override_args
        Set to true if you want to override the original install arguments (for the native installer)
         in the package and use your own. When this is set to False install_args will be appended to the end of the
         default arguments

    CLI Example:

    .. code-block:: bash

        salt '*' chocolatey.install_webpi <package name>
        salt '*' chocolatey.install_webpi <package name> install_args=<args> override_args=True
    '''
    choc_path = _find_chocolatey()
    cmd = [choc_path, 'webpi', name]
<<<<<<< HEAD
    if install_args:
        cmd.extend(['-InstallArguments', install_args])
    if override_args:
        cmd.extend(['-OverrideArguments'])
=======
    cmd.extend(_yes())
>>>>>>> 5573b186
    result = __salt__['cmd.run_all'](cmd, python_shell=False)

    if result['retcode'] != 0:
        err = 'Running chocolatey failed: {0}'.format(result['stderr'])
        log.error(err)
        raise CommandExecutionError(err)

    return result['stdout']


def uninstall(name, version=None, uninstall_args=None, override_args=False):
    '''
    Instructs Chocolatey to uninstall a package.

    name
        The name of the package to be uninstalled. Only accepts a single argument.

    version
        Uninstalls a specific version of the package. Defaults to latest version
        installed.

    uninstall_args
        A list of uninstall arguments you want to pass to the uninstallation process
        i.e product key or feature list

    override_args
        Set to true if you want to override the original uninstall arguments (for the native uninstaller)
         in the package and use your own. When this is set to False uninstall_args will be appended to the end of the
         default arguments

    CLI Example:

    .. code-block:: bash

        salt '*' chocolatey.uninstall <package name>
        salt '*' chocolatey.uninstall <package name> version=<package version>
        salt '*' chocolatey.uninstall <package name> version=<package version> uninstall_args=<args> override_args=True
    '''
    choc_path = _find_chocolatey()
    # chocolatey helpfully only supports a single package argument
    cmd = [choc_path, 'uninstall', name]
    if version:
        cmd.extend(['-Version', version])
<<<<<<< HEAD
    if uninstall_args:
        cmd.extend(['-UninstallArguments', uninstall_args])
    if override_args:
        cmd.extend(['-OverrideArguments'])
=======
    cmd.extend(_yes())
>>>>>>> 5573b186
    result = __salt__['cmd.run_all'](cmd, python_shell=False)

    if result['retcode'] != 0:
        err = 'Running chocolatey failed: {0}'.format(result['stderr'])
        log.error(err)
        raise CommandExecutionError(err)

    return result['stdout']


def update(name, source=None, pre_versions=False):
    '''
    Instructs Chocolatey to update packages on the system.

    name
        The name of the package to update, or "all" to update everything
        installed on the system.

    source
        Chocolatey repository (directory, share or remote URL feed) the package
        comes from. Defaults to the official Chocolatey feed.

    pre_versions
        Include pre-release packages in comparison. Defaults to False.

    CLI Example:

    .. code-block:: bash

        salt "*" chocolatey.update all
        salt "*" chocolatey.update <package name> pre_versions=True
    '''
    # chocolatey helpfully only supports a single package argument
    choc_path = _find_chocolatey()
    cmd = [choc_path, 'update', name]
    if source:
        cmd.extend(['-Source', source])
    if salt.utils.is_true(pre_versions):
        cmd.append('-PreRelease')
    cmd.extend(_yes())
    result = __salt__['cmd.run_all'](cmd, python_shell=False)

    if result['retcode'] != 0:
        err = 'Running chocolatey failed: {0}'.format(result['stderr'])
        log.error(err)
        raise CommandExecutionError(err)

    return result['stdout']


def version(name, check_remote=False, source=None, pre_versions=False):
    '''
    Instructs Chocolatey to check an installed package version, and optionally
    compare it to one available from a remote feed.

    name
        The name of the package to check.

    check_remote
        Get the version number of the latest package from the remote feed.
        Defaults to False.

    source
        Chocolatey repository (directory, share or remote URL feed) the package
        comes from. Defaults to the official Chocolatey feed.

    pre_versions
        Include pre-release packages in comparison. Defaults to False.

    CLI Example:

    .. code-block:: bash

        salt "*" chocolatey.version <package name>
        salt "*" chocolatey.version <package name> check_remote=True
    '''
    choc_path = _find_chocolatey()
    if not choc_path:
        err = 'Chocolatey not installed. Use chocolatey.bootstrap to install the Chocolatey package manager.'
        log.error(err)
        raise CommandExecutionError(err)

    cmd = [choc_path, 'version', name]
    if not salt.utils.is_true(check_remote):
        cmd.append('-LocalOnly')
    if salt.utils.is_true(pre_versions):
        cmd.append('-Prerelease')
    if source:
        cmd.extend(['-Source', source])

    result = __salt__['cmd.run_all'](cmd, python_shell=False)

    if result['retcode'] != 0:
        err = 'Running chocolatey failed: {0}'.format(result['stderr'])
        log.error(err)
        raise CommandExecutionError(err)

    ret = {}

    # the next bit is to deal with the stupid default PowerShell formatting.
    # printing two value pairs is shown in columns, whereas printing six
    # pairs is shown in rows...
    if not salt.utils.is_true(check_remote):
        ver_re = re.compile(r'(\S+)\s+(.+)')
        for line in result['stdout'].split('\n'):
            for name, ver in ver_re.findall(line):
                ret['name'] = name
                ret['found'] = ver
    else:
        ver_re = re.compile(r'(\S+)\s+:\s*(.*)')
        for line in result['stdout'].split('\n'):
            for key, value in ver_re.findall(line):
                ret[key] = value

    return ret<|MERGE_RESOLUTION|>--- conflicted
+++ resolved
@@ -218,11 +218,11 @@
     return result['stdout']
 
 
-<<<<<<< HEAD
-def list_(filter=None, all_versions=False, pre_versions=False, source=None, local_only=False):
-=======
-def list_(narrow, all_versions=False, pre_versions=False, source=None):
->>>>>>> 5573b186
+def list_(narrow=None,
+          all_versions=False,
+          pre_versions=False,
+          source=None,
+          local_only=False):
     '''
     Instructs Chocolatey to pull a vague package list from the repository.
 
@@ -250,13 +250,9 @@
         salt '*' chocolatey.list <narrow> all_versions=True
     '''
     choc_path = _find_chocolatey()
-<<<<<<< HEAD
     cmd = [choc_path, 'list']
-    if filter:
-        cmd.extend([filter])
-=======
-    cmd = [choc_path, 'list', narrow]
->>>>>>> 5573b186
+    if narrow:
+        cmd.append(narrow)
     if salt.utils.is_true(all_versions):
         cmd.append('-AllVersions')
     if salt.utils.is_true(pre_versions):
@@ -332,7 +328,13 @@
     return result['stdout']
 
 
-def install(name, version=None, source=None, force=False, install_args=None, override_args=False, force_x86=False):
+def install(name,
+            version=None,
+            source=None,
+            force=False,
+            install_args=None,
+            override_args=False,
+            force_x86=False):
     '''
     Instructs Chocolatey to install a package.
 
@@ -377,7 +379,6 @@
     if source:
         cmd.extend(['-Source', source])
     if salt.utils.is_true(force):
-<<<<<<< HEAD
         cmd.extend(['-Force'])
     if install_args:
         cmd.extend(['-InstallArguments', install_args])
@@ -385,10 +386,7 @@
         cmd.extend(['-OverrideArguments'])
     if force_x86:
         cmd.extend(['-forcex86'])
-=======
-        cmd.append('-Force')
     cmd.extend(_yes())
->>>>>>> 5573b186
     result = __salt__['cmd.run_all'](cmd, python_shell=False)
 
     if result['retcode'] != 0:
@@ -426,14 +424,11 @@
     '''
     choc_path = _find_chocolatey()
     cmd = [choc_path, 'cygwin', name]
-<<<<<<< HEAD
     if install_args:
         cmd.extend(['-InstallArguments', install_args])
     if override_args:
         cmd.extend(['-OverrideArguments'])
-=======
     cmd.extend(_yes())
->>>>>>> 5573b186
     result = __salt__['cmd.run_all'](cmd, python_shell=False)
 
     if result['retcode'] != 0:
@@ -477,14 +472,11 @@
     cmd = [choc_path, 'gem', name]
     if version:
         cmd.extend(['-Version', version])
-<<<<<<< HEAD
     if install_args:
         cmd.extend(['-InstallArguments', install_args])
     if override_args:
         cmd.extend(['-OverrideArguments'])
-=======
     cmd.extend(_yes())
->>>>>>> 5573b186
     result = __salt__['cmd.run_all'](cmd, python_shell=False)
 
     if result['retcode'] != 0:
@@ -578,14 +570,11 @@
     cmd = [choc_path, 'python', name]
     if version:
         cmd.extend(['-Version', version])
-<<<<<<< HEAD
     if install_args:
         cmd.extend(['-InstallArguments', install_args])
     if override_args:
         cmd.extend(['-OverrideArguments'])
-=======
     cmd.extend(_yes())
->>>>>>> 5573b186
     result = __salt__['cmd.run_all'](cmd, python_shell=False)
 
     if result['retcode'] != 0:
@@ -648,14 +637,11 @@
     '''
     choc_path = _find_chocolatey()
     cmd = [choc_path, 'webpi', name]
-<<<<<<< HEAD
     if install_args:
         cmd.extend(['-InstallArguments', install_args])
     if override_args:
         cmd.extend(['-OverrideArguments'])
-=======
     cmd.extend(_yes())
->>>>>>> 5573b186
     result = __salt__['cmd.run_all'](cmd, python_shell=False)
 
     if result['retcode'] != 0:
@@ -699,14 +685,11 @@
     cmd = [choc_path, 'uninstall', name]
     if version:
         cmd.extend(['-Version', version])
-<<<<<<< HEAD
     if uninstall_args:
         cmd.extend(['-UninstallArguments', uninstall_args])
     if override_args:
         cmd.extend(['-OverrideArguments'])
-=======
     cmd.extend(_yes())
->>>>>>> 5573b186
     result = __salt__['cmd.run_all'](cmd, python_shell=False)
 
     if result['retcode'] != 0:
