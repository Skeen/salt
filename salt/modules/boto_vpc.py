# -*- coding: utf-8 -*-
'''
Connection module for Amazon VPC

.. versionadded:: 2014.7.0

:configuration: This module accepts explicit VPC credentials but can also
    utilize IAM roles assigned to the instance trough Instance Profiles.
    Dynamic credentials are then automatically obtained from AWS API and no
    further configuration is necessary. More Information available at::

       http://docs.aws.amazon.com/AWSEC2/latest/UserGuide/iam-roles-for-amazon-ec2.html

    If IAM roles are not used you need to specify them either in a pillar or
    in the minion's config file::

        vpc.keyid: GKTADJGHEIQSXMKKRBJ08H
        vpc.key: askdjghsdfjkghWupUjasdflkdfklgjsdfjajkghs

    A region may also be specified in the configuration::

        vpc.region: us-east-1

    If a region is not specified, the default is us-east-1.

    It's also possible to specify key, keyid and region via a profile, either
    as a passed in dict, or as a string to pull from pillars or minion config:

        myprofile:
            keyid: GKTADJGHEIQSXMKKRBJ08H
            key: askdjghsdfjkghWupUjasdflkdfklgjsdfjajkghs
            region: us-east-1

:depends: boto

'''
from __future__ import absolute_import

# Import Python libs
import logging
from distutils.version import LooseVersion as _LooseVersion  # pylint: disable=import-error,no-name-in-module
<<<<<<< HEAD
from salt.exceptions import SaltInvocationError, CommandExecutionError
=======
>>>>>>> e09750e9

log = logging.getLogger(__name__)

# Import third party libs
try:
    # pylint: disable=import-error
    import boto
    import boto.vpc
<<<<<<< HEAD
    # pylint: disable=import-error
=======
    # pylint: enable=import-error
>>>>>>> e09750e9
    logging.getLogger('boto').setLevel(logging.CRITICAL)
    HAS_BOTO = True
except ImportError:
    HAS_BOTO = False

from salt.ext.six import string_types


def __virtual__():
    '''
    Only load if boto libraries exist and if boto libraries are greater than
    a given version.
    '''
    required_boto_version = '2.8.0'
    # the boto_vpc execution module relies on the connect_to_region() method
    # which was added in boto 2.8.0
    # https://github.com/boto/boto/commit/33ac26b416fbb48a60602542b4ce15dcc7029f12
    if not HAS_BOTO:
        log.debug('The boto_vpc module requires boto {0} to be installed.'.format(required_boto_version))
        return False
    elif _LooseVersion(boto.__version__) < _LooseVersion(required_boto_version):
        log.debug('The boto_vpc module requires boto {0} to be installed. Current boto version: {1}'.format(
            required_boto_version, boto.__version__))
        return False
    else:
        log.debug('Installed boto version: {0}'.format(boto.__version__))
        return True


def get_subnet_association(subnets, region=None, key=None, keyid=None,
                           profile=None):
    '''
    Given a subnet (aka: a vpc zone identifier) or list of subnets, returns
    vpc association.

    Returns a VPC ID if the given subnets are associated with the same VPC ID.
    Returns False on an error or if the given subnets are associated with
    different VPC IDs.

    CLI Examples::

    .. code-block:: bash

        salt myminion boto_vpc.get_subnet_association subnet-61b47516

    .. code-block:: bash

        salt myminion boto_vpc.get_subnet_association ['subnet-61b47516','subnet-2cb9785b']

    '''
    conn = _get_conn(region, key, keyid, profile)
    if not conn:
        return False
    try:
        # subnet_ids=subnets can accept either a string or a list
        subnets = conn.get_all_subnets(subnet_ids=subnets)
    except boto.exception.BotoServerError as e:
        log.debug(e)
        return False
    # using a set to store vpc_ids - the use of set prevents duplicate
    # vpc_id values
    vpc_ids = set()
    for subnet in subnets:
        log.debug('examining subnet id: {0} for vpc_id'.format(subnet.id))
        if subnet in subnets:
            log.debug('subnet id: {0} is associated with vpc id: {1}'
                      .format(subnet.id, subnet.vpc_id))
            vpc_ids.add(subnet.vpc_id)
    if len(vpc_ids) == 1:
        vpc_id = vpc_ids.pop()
        log.info('all subnets are associated with vpc id: {0}'.format(vpc_id))
        return vpc_id
    else:
        log.info('given subnets are associated with fewer than 1 or greater'
                 ' than 1 subnets')
        return False


def _find_vpc(vpc_id=None, name=None, cidr=None, tags=None, conn=None):
    '''
    Given VPC properties, find and return matching VPC_IDs

    '''
    if not conn:
        return False

    if not vpc_id and not name and not tags and not cidr:
        raise SaltInvocationError('At least on of the following must be specified: vpc id, name, cidr or tags.')

    try:
        filter_parameters = {'filters': {}}

        if vpc_id:
            filter_parameters['vpc_ids'] = [vpc_id]

        if cidr:
            filter_parameters['filters']['cidr'] = cidr

        if name:
            filter_parameters['filters']['tag:Name'] = name

        if tags:
            for tag_name, tag_value in tags.items():
                filter_parameters['filters']['tag:{0}'.format(tag_name)] = tag_value

        vpcs = conn.get_all_vpcs(**filter_parameters)
        log.debug('The filters criteria {0} matched the following VPCs:{1}'.format(filter_parameters, vpcs))

        if vpcs:
            return [vpc.id for vpc in vpcs]
        else:
            return False
    except boto.exception.BotoServerError as e:
        log.error(e)
        return False


def get_id(name=None, cidr=None, tags=None, region=None, key=None, keyid=None, profile=None):
    '''
    Given a VPC properties, return VPC ID if exist.

    CLI example::

    .. code-block:: bash

        salt myminion boto_vpc.get_id myvpc

    '''
    conn = _get_conn(region, key, keyid, profile)
    if not conn:
        return None

    vpcs_id = _find_vpc(name=name, cidr=cidr, tags=tags, conn=conn)
    if vpcs_id:
        log.info("Matching VPC: {0}".format(" ".join(vpcs_id)))
        if len(vpcs_id) == 1:
            return vpcs_id[0]
        else:
            raise CommandExecutionError('Found more than one VPC matching the criteria.')
    else:
        log.warning('Could not find VPC.')
        return None


def exists(vpc_id=None, name=None, cidr=None, tags=None, region=None, key=None, keyid=None, profile=None):
    '''
    Given a VPC ID, check to see if the given VPC ID exists.

    Returns True if the given VPC ID exists and returns False if the given
    VPC ID does not exist.

    CLI example::

    .. code-block:: bash

        salt myminion boto_vpc.exists myvpc

    '''
    conn = _get_conn(region, key, keyid, profile)
    if not conn:
        return False

    vpcs = _find_vpc(vpc_id=vpc_id, name=name, cidr=cidr, tags=tags, conn=conn)
    if vpcs:
        log.info('VPC exists.')
        return True
    else:
        log.warning('VPC does not exist.')
        return False


def create(cidr_block, instance_tenancy=None, vpc_name=None, tags=None, region=None, key=None, keyid=None,
           profile=None):
    '''
    Given a valid CIDR block, create a VPC.

    An optional instance_tenancy argument can be provided. If provided, the valid values are 'default' or 'dedicated'
    An optional vpc_name argument can be provided.

    Returns True if the VPC was created and returns False if the VPC was not created.

    CLI example::

    .. code-block:: bash

        salt myminion boto_vpc.create '10.0.0.0/24'

    '''

    conn = _get_conn(region, key, keyid, profile)
    if not conn:
        return False

    try:
        vpc = conn.create_vpc(cidr_block, instance_tenancy=instance_tenancy)
        if vpc:
            log.info('The newly created VPC id is {0}'.format(vpc.id))

            _maybe_set_name_tag(vpc_name, vpc)
            _maybe_set_tags(tags, vpc)

            return vpc.id
        else:
            log.warning('VPC was not created')
    except boto.exception.BotoServerError as e:
        log.error(e)
        return False


def delete(vpc_id, region=None, key=None, keyid=None, profile=None):
    '''
    Given a VPC ID, delete the VPC.

    Returns True if the VPC was deleted and returns False if the VPC was not deleted.

    CLI example::

    .. code-block:: bash

        salt myminion boto_vpc.delete 'vpc-6b1fe402'

    '''

    conn = _get_conn(region, key, keyid, profile)
    if not conn:
        return False

    try:
        if conn.delete_vpc(vpc_id):
            log.info('VPC {0} was deleted.'.format(vpc_id))

            return True
        else:
            log.warning('VPC {0} was not deleted.'.format(vpc_id))

            return False
    except boto.exception.BotoServerError as e:
        log.error(e)
        return False


def create_subnet(vpc_id, cidr_block, availability_zone=None, subnet_name=None, tags=None, region=None, key=None,
                  keyid=None, profile=None):
    '''
    Given a valid VPC ID and a CIDR block, create a subnet for the VPC.

    An optional availability zone argument can be provided.

    Returns True if the VPC subnet was created and returns False if the VPC subnet was not created.

    CLI example::

    .. code-block:: bash

        salt myminion boto_vpc.create_subnet 'vpc-6b1fe402' '10.0.0.0/25'

    '''

    conn = _get_conn(region, key, keyid, profile)
    if not conn:
        return False

    try:
        vpc_subnet = conn.create_subnet(vpc_id, cidr_block, availability_zone=availability_zone)
        if vpc_subnet:
            log.info('A VPC subnet {0} with {1} available ips on VPC {2}'.format(vpc_subnet.id,
                                                                                 vpc_subnet.available_ip_address_count,
                                                                                 vpc_id))

            _maybe_set_name_tag(subnet_name, vpc_subnet)
            _maybe_set_tags(tags, vpc_subnet)

            return vpc_subnet.id
        else:
            log.warning('A VPC subnet was not created.')
    except boto.exception.BotoServerError as e:
        log.error(e)
        return False


def delete_subnet(subnet_id, region=None, key=None, keyid=None, profile=None):
    '''
    Given a subnet ID, delete the subnet.

    Returns True if the subnet was deleted and returns False if the subnet was not deleted.

    CLI example::

    .. code-block:: bash

        salt myminion boto_vpc.delete_subnet 'subnet-6a1fe403'

    '''

    conn = _get_conn(region, key, keyid, profile)
    if not conn:
        return False

    try:
        if conn.delete_subnet(subnet_id):
            log.debug('Subnet {0} was deleted.'.format(subnet_id))

            return True
        else:
            log.debug('Subnet {0} was not deleted.'.format(subnet_id))

            return False
    except boto.exception.BotoServerError as e:
        log.error(e)
        return False


def subnet_exists(subnet_id=None, name=None, tags=None, region=None, key=None, keyid=None, profile=None):
    '''
    Check if a subnet exists.

    Returns True if the subnet exists, otherwise returns False.

    CLI Example::

    .. code-block:: bash

        salt myminion boto_vpc.subnet_exists subnet_id='subnet-6a1fe403'

    '''
    conn = _get_conn(region, key, keyid, profile)
    if not conn:
        return False

    if not subnet_id and not name and not tags:
        raise SaltInvocationError('At least on of the following must be specified: subnet id, name or tags.')

    try:
        filter_parameters = {'filters': {}}

        if subnet_id:
            filter_parameters['subnet_ids'] = [subnet_id]

        if name:
            filter_parameters['filters']['tag:Name'] = name

        if tags:
            for tag_name, tag_value in tags.items():
                filter_parameters['filters']['tag:{0}'.format(tag_name)] = tag_value

        subnets = conn.get_all_subnets(**filter_parameters)
        log.debug('The filters criteria {0} matched the following subnets:{1}'.format(filter_parameters, subnets))
        if subnets:
            log.info('Subnet {0} exists.'.format(subnet_id))

            return True
        else:
            log.warning('Subnet {0} does not exist.'.format(subnet_id))

            return False
    except boto.exception.BotoServerError as e:
        log.error(e)
        return False


def create_customer_gateway(vpn_connection_type, ip_address, bgp_asn, customer_gateway_name=None, tags=None,
                            region=None, key=None, keyid=None, profile=None):
    '''
    Given a valid VPN connection type, a static IP address and a customer gateway’s Border Gateway Protocol (BGP) Autonomous System Number, create a customer gateway.

    Returns True if the customer gateway was created and returns False if the customer gateway was not created.

    CLI example::

    .. code-block:: bash

        salt myminion boto_vpc.create_customer_gateway 'ipsec.1', '12.1.2.3', 65534

    '''

    conn = _get_conn(region, key, keyid, profile)
    if not conn:
        return False

    try:
        customer_gateway = conn.create_customer_gateway(vpn_connection_type, ip_address, bgp_asn)
        if customer_gateway:
            log.info('A customer gateway with id {0} was created'.format(customer_gateway.id))

            _maybe_set_name_tag(customer_gateway_name, customer_gateway)
            _maybe_set_tags(tags, customer_gateway)

            return customer_gateway.id
        else:
            log.warning('A customer gateway was not created')
            return False
    except boto.exception.BotoServerError as e:
        log.error(e)
        return False


def delete_customer_gateway(customer_gateway_id, region=None, key=None, keyid=None, profile=None):
    '''
    Given a customer gateway ID, delete the customer gateway.

    Returns True if the customer gateway was deleted and returns False if the customer gateway was not deleted.

    CLI example::

    .. code-block:: bash

        salt myminion boto_vpc.delete_customer_gateway 'cgw-b6a247df'

    '''

    conn = _get_conn(region, key, keyid, profile)
    if not conn:
        return False

    try:
        if conn.delete_customer_gateway(customer_gateway_id):
            log.info('Customer gateway {0} was deleted.'.format(customer_gateway_id))

            return True
        else:
            log.warning('Customer gateway {0} was not deleted.'.format(customer_gateway_id))

            return False
    except boto.exception.BotoServerError as e:
        log.error(e)
        return False


def customer_gateway_exists(customer_gateway_id, region=None, key=None, keyid=None, profile=None):
    '''
    Given a customer gateway ID, check if the customer gateway ID exists.

    Returns True if the customer gateway ID exists; Returns False otherwise.

    CLI Example::

    .. code-block:: bash

        salt myminion boto_vpc.customer_gateway_exists 'cgw-b6a247df'

    '''
    conn = _get_conn(region, key, keyid, profile)
    if not conn:
        return False

    try:
        if conn.get_all_customer_gateways(customer_gateway_ids=[customer_gateway_id]):
            log.info('Customer gateway {0} exists.'.format(customer_gateway_id))

            return True
        else:
            log.warning('Customer gateway {0} does not exist.'.format(customer_gateway_id))

            return False
    except boto.exception.BotoServerError as e:
        log.error(e)
        return False


def create_dhcp_options(domain_name=None, domain_name_servers=None, ntp_servers=None,
                        netbios_name_servers=None, netbios_node_type=None, dhcp_options_name=None, tags=None,
                        region=None, key=None, keyid=None, profile=None):
    '''
    Given valid DHCP options, create a DHCP options record.

    Returns True if the DHCP options record was created and returns False if the DHCP options record was not deleted.

    CLI example::

    .. code-block:: bash

        salt myminion boto_vpc.create_dhcp_options domain_name='example.com' domain_name_servers='[1.2.3.4]' ntp_servers='[5.6.7.8]' netbios_name_servers='[10.0.0.1]' netbios_node_type=1

    '''
    conn = _get_conn(region, key, keyid, profile)
    if not conn:
        return False

    try:
        dhcp_options = _create_dhcp_options(conn, domain_name=domain_name, domain_name_servers=domain_name_servers,
                                            ntp_servers=ntp_servers, netbios_name_servers=netbios_name_servers,
                                            netbios_node_type=netbios_node_type)
        if dhcp_options:
            log.info('DHCP options with id {0} were created'.format(dhcp_options.id))

            _maybe_set_name_tag(dhcp_options_name, dhcp_options)
            _maybe_set_tags(tags, dhcp_options)

            return dhcp_options.id
        else:
            log.warning('DHCP options with id {0} were not created'.format(dhcp_options.id))
            return False
    except boto.exception.BotoServerError as e:
        log.error(e)
        return False


def associate_dhcp_options_to_vpc(dhcp_options_id, vpc_id, region=None, key=None, keyid=None, profile=None):
    '''
    Given valid DHCP options id and a valid VPC id, associate the DHCP options record with the VPC.

    Returns True if the DHCP options record were associated and returns False if the DHCP options record was not associated.

    CLI example::

    .. code-block:: bash

        salt myminion boto_vpc.associate_dhcp_options_to_vpc 'dhcp-a0bl34pp' 'vpc-6b1fe402'

    '''
    conn = _get_conn(region, key, keyid, profile)
    if not conn:
        return False
    try:
        if conn.associate_dhcp_options(dhcp_options_id, vpc_id):
            log.info('DHCP options with id {0} were associated with VPC {1}'.format(dhcp_options_id, vpc_id))

            return True
        else:
            log.warning('DHCP options with id {0} were not associated with VPC {1}'.format(dhcp_options_id, vpc_id))
            return False
    except boto.exception.BotoServerError as e:
        log.error(e)
        return False


def associate_new_dhcp_options_to_vpc(vpc_id, domain_name=None, domain_name_servers=None, ntp_servers=None,
                                      netbios_name_servers=None, netbios_node_type=None,
                                      region=None, key=None, keyid=None, profile=None):
    '''
    Given valid DHCP options and a valid VPC id, create and associate the DHCP options record with the VPC.

    Returns True if the DHCP options record were created and associated and returns False if the DHCP options record was not created and associated.

    CLI example::

    .. code-block:: bash

        salt myminion boto_vpc.associate_new_dhcp_options_to_vpc 'vpc-6b1fe402' domain_name='example.com' domain_name_servers='[1.2.3.4]' ntp_servers='[5.6.7.8]' netbios_name_servers='[10.0.0.1]' netbios_node_type=1

    '''
    conn = _get_conn(region, key, keyid, profile)
    if not conn:
        return False
    try:
        dhcp_options = _create_dhcp_options(conn, domain_name=domain_name, domain_name_servers=domain_name_servers,
                                            ntp_servers=ntp_servers, netbios_name_servers=netbios_name_servers,
                                            netbios_node_type=netbios_node_type)
        conn.associate_dhcp_options(dhcp_options.id, vpc_id)
        log.info('DHCP options with id {0} were created and associated with VPC {1}'.format(dhcp_options.id, vpc_id))
        return dhcp_options.id
    except boto.exception.BotoServerError as e:
        log.error(e)
        return False


def dhcp_options_exists(dhcp_options_id=None, name=None, tags=None, region=None, key=None, keyid=None, profile=None):
    '''
    Check if a dhcp option exists.

    Returns True if the dhcp option exists; Returns False otherwise.

    CLI Example::

    .. code-block:: bash

        salt myminion boto_vpc.dhcp_options_exists dhcp_options_id='dhcp-a0bl34pp'

    '''
    conn = _get_conn(region, key, keyid, profile)
    if not conn:
        return False

    if not dhcp_options_id and not name and not tags:
        raise SaltInvocationError('At least on of the following must be specified: dhcp options id, name or tags.')

    try:
        filter_parameters = {'filters': {}}

        if dhcp_options_id:
            filter_parameters['dhcp_options_ids'] = [dhcp_options_id]

        if name:
            filter_parameters['filters']['tag:Name'] = name

        if tags:
            for tag_name, tag_value in tags.items():
                filter_parameters['filters']['tag:{0}'.format(tag_name)] = tag_value

        dhcp_options = conn.get_all_dhcp_options(**filter_parameters)
        log.debug('The filters criteria {0} matched the following DHCP options:{1}'.format(filter_parameters, dhcp_options))
        if dhcp_options:
            log.info('DHCP options {0} exists.'.format(dhcp_options_id))

            return True
        else:
            log.warning('DHCP options {0} does not exist.'.format(dhcp_options_id))

            return False
    except boto.exception.BotoServerError as e:
        log.error(e)
        return False


def create_network_acl(vpc_id, network_acl_name=None, tags=None, region=None, key=None, keyid=None, profile=None):
    '''
    Given a vpc_id, creates a network acl.

    Returns the network acl id if successful, otherwise returns False.

    CLI Example::

    .. code-block:: bash

        salt myminion boto_vpc.create_network_acl 'vpc-6b1fe402'

    '''
    conn = _get_conn(region, key, keyid, profile)
    if not conn:
        return False

    try:
        network_acl = conn.create_network_acl(vpc_id)
        if network_acl:
            log.info('Network ACL with id {0} was created'.format(network_acl.id))
            _maybe_set_name_tag(network_acl_name, network_acl)
            _maybe_set_tags(tags, network_acl)
            return network_acl.id
        else:
            log.warning('Network ACL was not created')
            return False
    except boto.exception.BotoServerError as e:
        log.error(e)
        return False


def delete_network_acl(network_acl_id, region=None, key=None, keyid=None, profile=None):
    '''
    Deletes a network acl based on the network_acl_id provided.

    Returns True if the network acl was deleted successfully, otherwise returns False.

    CLI Example::

    .. code-block:: bash

        salt myminion boto_vpc.delete_network_acl 'acl-5fb85d36'

    '''
    conn = _get_conn(region, key, keyid, profile)
    if not conn:
        return False

    try:
        if conn.delete_network_acl(network_acl_id):
            log.info('Network ACL with id {0} was deleted'.format(network_acl_id))
            return True
        else:
            log.warning('Network ACL with id {0} was not deleted'.format(network_acl_id))
            return False
    except boto.exception.BotoServerError as e:
        log.error(e)
        return False


def network_acl_exists(network_acl_id=None, name=None, tags=None, region=None, key=None, keyid=None, profile=None):
    '''
    Checks if a network acl exists.

    Returns True if the network acl exists or returns False if it doesn't exist.

    CLI Example::

    .. code-block:: bash

        salt myminion boto_vpc.network_acl_exists network_acl_id='acl-5fb85d36'
    '''
    conn = _get_conn(region, key, keyid, profile)
    if not conn:
        return False

    if not network_acl_id and not name and not tags:
        raise SaltInvocationError('At least on of the following must be specified: network ACL id, name or tags.')

    try:
        filter_parameters = {'filters': {}}

        if network_acl_id:
            filter_parameters['network_acl_ids'] = [network_acl_id]

        if name:
            filter_parameters['filters']['tag:Name'] = name

        if tags:
            for tag_name, tag_value in tags.items():
                filter_parameters['filters']['tag:{0}'.format(tag_name)] = tag_value

        network_acls = conn.get_all_network_acls(**filter_parameters)
        log.debug('The filters criteria {0} matched the following network ACLs:{1}'.format(filter_parameters, network_acls))
        if network_acls:
            log.info('Network ACL with id {0} exists.'.format(network_acl_id))
            return True
        else:
            log.warning('Network ACL with id {0} does not exists.'.format(network_acl_id))
            return False
    except boto.exception.BotoServerError as e:
        log.error(e)
        return False


def associate_network_acl_to_subnet(network_acl_id, subnet_id, region=None, key=None, keyid=None, profile=None):
    '''
    Given a network acl ID and a subnet ID, associates a network acl to a subnet.

    Returns the association ID if successful, otherwise returns False.

    CLI Example::

    .. code-block:: bash

        salt myminion boto_vpc.associate_network_acl_to_subnet 'acl-5fb85d36' 'subnet-6a1fe403'

    '''
    conn = _get_conn(region, key, keyid, profile)
    if not conn:
        return False
    try:
        association_id = conn.associate_network_acl(network_acl_id, subnet_id)
        if association_id:
            log.info('Network ACL with id {0} was associated with subnet {1}'.format(network_acl_id, subnet_id))

            return association_id
        else:
            log.warning('Network ACL with id {0} was not associated with subnet {1}'.format(network_acl_id, subnet_id))
            return False
    except boto.exception.BotoServerError as e:
        log.error(e)
        return False


def associate_new_network_acl_to_subnet(vpc_id, subnet_id, network_acl_name=None, tags=None,
                                        region=None, key=None, keyid=None, profile=None):
    '''
    Given a vpc ID and a subnet ID, associates a new network act to a subnet.

    Returns a dictionary containing the network acl id and the new association id if successful. If unsuccessful,
    returns False.

    CLI Example::

    .. code-block:: bash

        salt myminion boto_vpc.associate_new_network_acl_to_subnet 'vpc-6b1fe402' 'subnet-6a1fe403'
    '''
    conn = _get_conn(region, key, keyid, profile)
    if not conn:
        return False
    try:
        network_acl = conn.create_network_acl(vpc_id)
        if network_acl:
            log.info('Network ACL with id {0} was created'.format(network_acl.id))
            _maybe_set_name_tag(network_acl_name, network_acl)
            _maybe_set_tags(tags, network_acl)
        else:
            log.warning('Network ACL was not created')
            return False

        association_id = conn.associate_network_acl(network_acl.id, subnet_id)
        if association_id:
            log.info('Network ACL with id {0} was associated with subnet {1}'.format(network_acl.id, subnet_id))

            return {'network_acl_id': network_acl.id, 'association_id': association_id}
        else:
            log.warning('Network ACL with id {0} was not associated with subnet {1}'.format(network_acl.id, subnet_id))
            return False
    except boto.exception.BotoServerError as e:
        log.error(e)
        return False


def disassociate_network_acl(subnet_id, vpc_id=None, region=None, key=None, keyid=None, profile=None):
    '''
    Given a subnet ID, disassociates a network acl.

    CLI Example::

    .. code-block:: bash

        salt myminion boto_vpc.disassociate_network_acl 'subnet-6a1fe403'

    '''
    conn = _get_conn(region, key, keyid, profile)
    if not conn:
        return False

    try:
        return conn.disassociate_network_acl(subnet_id, vpc_id=vpc_id)
    except boto.exception.BotoServerError as e:
        log.error(e)
        return False


def create_network_acl_entry(network_acl_id, rule_number, protocol, rule_action, cidr_block, egress=None,
                             icmp_code=None, icmp_type=None, port_range_from=None, port_range_to=None,
                             region=None, key=None, keyid=None, profile=None):
    '''
    Creates a network acl entry.

    CLI Example::

    .. code-block:: bash

        salt myminion boto_vpc.create_network_acl_entry 'acl-5fb85d36' '32767' '-1' 'deny' '0.0.0.0/0'

    '''
    conn = _get_conn(region, key, keyid, profile)
    if not conn:
        return False

    try:
        network_acl_entry = conn.create_network_acl_entry(network_acl_id, rule_number, protocol, rule_action,
                                                          cidr_block,
                                                          egress=egress, icmp_code=icmp_code, icmp_type=icmp_type,
                                                          port_range_from=port_range_from, port_range_to=port_range_to)
        if network_acl_entry:
            log.info('Network ACL entry was created')
            return True
        else:
            log.warning('Network ACL entry was not created')
            return False
    except boto.exception.BotoServerError as e:
        log.error(e)
        return False


def replace_network_acl_entry(network_acl_id, rule_number, protocol, rule_action, cidr_block, egress=None,
                              icmp_code=None, icmp_type=None, port_range_from=None, port_range_to=None,
                              region=None, key=None, keyid=None, profile=None):
    '''
    Replaces a network acl entry.

    CLI Example::

    .. code-block:: bash

        salt myminion boto_vpc.replace_network_acl_entry 'acl-5fb85d36' '32767' '-1' 'deny' '0.0.0.0/0'

    '''
    conn = _get_conn(region, key, keyid, profile)
    if not conn:
        return False

    try:
        network_acl_entry = conn.replace_network_acl_entry(network_acl_id, rule_number, protocol, rule_action,
                                                           cidr_block,
                                                           egress=egress,
                                                           icmp_code=icmp_code, icmp_type=icmp_type,
                                                           port_range_from=port_range_from, port_range_to=port_range_to)
        if network_acl_entry:
            log.info('Network ACL entry was replaced')
            return True
        else:
            log.warning('Network ACL entry was not replaced')
            return False
    except boto.exception.BotoServerError as e:
        log.error(e)
        return False


def delete_network_acl_entry(network_acl_id, rule_number, egress=None, region=None, key=None, keyid=None, profile=None):
    '''
    Deletes a network acl entry.

    CLI Example::

    .. code-block:: bash

        salt myminion boto_vpc.delete_network_acl_entry 'acl-5fb85d36' '32767'

    '''
    conn = _get_conn(region, key, keyid, profile)
    if not conn:
        return False

    try:
        network_acl_entry = conn.delete_network_acl_entry(network_acl_id, rule_number, egress=egress)
        if network_acl_entry:
            log.info('Network ACL entry was deleted')
            return True
        else:
            log.warning('Network ACL was not deleted')
            return False
    except boto.exception.BotoServerError as e:
        log.error(e)
        return False


def create_route_table(vpc_id, route_table_name=None, tags=None, region=None, key=None, keyid=None, profile=None):
    '''
    Creates a route table.

    CLI Example::

    .. code-block:: bash

        salt myminion boto_vpc.create_route_table 'vpc-6b1fe402'

    '''
    conn = _get_conn(region, key, keyid, profile)
    if not conn:
        return False

    try:
        route_table = conn.create_route_table(vpc_id)
        if route_table:
            log.info('Route table with id {0} was created'.format(route_table.id))
            _maybe_set_name_tag(route_table_name, route_table)
            _maybe_set_tags(tags, route_table)
            return route_table.id
        else:
            log.warning('Route table ACL was not created')
            return False
    except boto.exception.BotoServerError as e:
        log.error(e)
        return False


def delete_route_table(route_table_id, region=None, key=None, keyid=None, profile=None):
    '''
    Deletes a route table.

    CLI Example::

    .. code-example:: bash

        salt myminion boto_vpc.delete_route_table 'rtb-1f382e7d'

    '''
    conn = _get_conn(region, key, keyid, profile)
    if not conn:
        return False

    try:
        if conn.delete_route_table(route_table_id):
            log.info('Route table with id {0} was deleted'.format(route_table_id))
            return True
        else:
            log.warning('Route table with id {0} was not deleted'.format(route_table_id))
            return False
    except boto.exception.BotoServerError as e:
        log.error(e)
        return False


def route_table_exists(route_table_id=None, name=None, tags=None, region=None, key=None, keyid=None, profile=None):
    '''
    Checks if a route table exists.

    CLI Example::

    .. code-block:: bash

        salt myminion boto_vpc.route_table_exists route_table_id='rtb-1f382e7d'

    '''
    conn = _get_conn(region, key, keyid, profile)
    if not conn:
        return False

    if not route_table_id and not name and not tags:
        raise SaltInvocationError('At least on of the following must be specified: route table id, name or tags.')

    try:
        filter_parameters = {'filters': {}}

        if route_table_id:
            filter_parameters['route_table_ids'] = [route_table_id]

        if name:
            filter_parameters['filters']['tag:Name'] = name

        if tags:
            for tag_name, tag_value in tags.items():
                filter_parameters['filters']['tag:{0}'.format(tag_name)] = tag_value

        route_tables = conn.get_all_route_tables(**filter_parameters)
        if route_tables:
            log.info('Route table {0} exists.'.format(route_table_id))

            return True
        else:
            log.warning('Route table {0} does not exist.'.format(route_table_id))

            return False
    except boto.exception.BotoServerError as e:
        log.error(e)
        return False


def associate_route_table(route_table_id, subnet_id, region=None, key=None, keyid=None, profile=None):
    '''
    Given a route table ID and a subnet ID, associates the route table with the subnet.

    CLI Example::

    .. code-block:: bash

        salt myminion boto_vpc.associate_route_table 'rtb-1f382e7d' 'subnet-6a1fe403'

    '''
    conn = _get_conn(region, key, keyid, profile)
    if not conn:
        return False

    try:
        association_id = conn.associate_route_table(route_table_id, subnet_id)
        log.info('Route table {0} was associated with subnet {1}'.format(route_table_id, subnet_id))

        return association_id
    except boto.exception.BotoServerError as e:
        log.error(e)
        return False


def disassociate_route_table(association_id, region=None, key=None, keyid=None, profile=None):
    '''
    Dissassociates a route table.

    association_id
        The Route Table Association ID to disassociate

    CLI Example::

    .. code-block:: bash

        salt myminion boto_vpc.disassociate_route_table 'rtbassoc-d8ccddba'

    '''
    conn = _get_conn(region, key, keyid, profile)
    if not conn:
        return False

    try:
        if conn.disassociate_route_table(association_id):
            log.info('Route table with association id {0} has been disassociated.'.format(association_id))

            return True
        else:
            log.warning('Route table with association id {0} has not been disassociated.'.format(association_id))

            return False
    except boto.exception.BotoServerError as e:
        log.error(e)
        return False


def replace_route_table_association(association_id, route_table_id, region=None, key=None, keyid=None, profile=None):
    '''
    Replaces a route table association.

    CLI Example::

    .. code-block:: bash

        salt myminion boto_vpc.replace_route_table_association 'rtbassoc-d8ccddba' 'rtb-1f382e7d'

    '''
    conn = _get_conn(region, key, keyid, profile)
    if not conn:
        return False

    try:
        association_id = conn.replace_route_table_association_with_assoc(association_id, route_table_id)
        log.info('Route table {0} was reassociated with association id {1}'.format(route_table_id, association_id))

        return association_id
    except boto.exception.BotoServerError as e:
        log.error(e)
        return False


def create_route(route_table_id, destination_cidr_block, gateway_id=None, instance_id=None, interface_id=None,
                 region=None, key=None, keyid=None, profile=None):
    '''
    Creates a route.

    CLI Example::

    .. code-block:: bash

        salt myminion boto_vpc.create_route 'rtb-1f382e7d' '10.0.0.0/16'

    '''
    conn = _get_conn(region, key, keyid, profile)
    if not conn:
        return False

    try:
        if conn.create_route(route_table_id, destination_cidr_block, gateway_id=gateway_id, instance_id=instance_id,
                             interface_id=interface_id):
            log.info('Route with cider block {0} on route table {1} was created'.format(route_table_id,
                                                                                        destination_cidr_block))

            return True
        else:
            log.warning('Route with cider block {0} on route table {1} was not created'.format(route_table_id,
                                                                                               destination_cidr_block))
            return False
    except boto.exception.BotoServerError as e:
        log.error(e)
        return False


def delete_route(route_table_id, destination_cidr_block, region=None, key=None, keyid=None, profile=None):
    '''
    Deletes a route.

    CLI Example::

    .. code-block:: bash

        salt myminion boto_vpc.delete_route 'rtb-1f382e7d' '10.0.0.0/16'

    '''
    conn = _get_conn(region, key, keyid, profile)
    if not conn:
        return False

    try:
        if conn.delete_route(route_table_id, destination_cidr_block):
            log.info('Route with cider block {0} on route table {1} was deleted'.format(route_table_id,
                                                                                        destination_cidr_block))

            return True
        else:
            log.warning('Route with cider block {0} on route table {1} was not deleted'.format(route_table_id,
                                                                                               destination_cidr_block))
            return False
    except boto.exception.BotoServerError as e:
        log.error(e)
        return False


def replace_route(route_table_id, destination_cidr_block, gateway_id=None, instance_id=None, interface_id=None,
                  region=None, key=None, keyid=None, profile=None):
    '''
    Replaces a route.

    CLI Example::

    .. code-block:: bash

        salt myminion boto_vpc.replace_route 'rtb-1f382e7d' '10.0.0.0/16'

    '''
    conn = _get_conn(region, key, keyid, profile)
    if not conn:
        return False

    try:
        if conn.replace_route(route_table_id, destination_cidr_block, gateway_id=gateway_id, instance_id=instance_id,
                              interface_id=interface_id):
            log.info('Route with cider block {0} on route table {1} was replaced'.format(route_table_id,
                                                                                         destination_cidr_block))

            return True
        else:
            log.warning('Route with cider block {0} on route table {1} was not replaced'.format(route_table_id,
                                                                                                destination_cidr_block))
            return False
    except boto.exception.BotoServerError as e:
        log.error(e)
        return False


def _get_conn(region, key, keyid, profile):
    '''
    Get a boto connection to vpc.
    '''
    if profile:
        if isinstance(profile, string_types):
            _profile = __salt__['config.option'](profile)
        elif isinstance(profile, dict):
            _profile = profile
        key = _profile.get('key', None)
        keyid = _profile.get('keyid', None)
        region = _profile.get('region', None)

    if not region and __salt__['config.option']('vpc.region'):
        region = __salt__['config.option']('vpc.region')

    if not region:
        region = 'us-east-1'

    if not key and __salt__['config.option']('vpc.key'):
        key = __salt__['config.option']('vpc.key')
    if not keyid and __salt__['config.option']('vpc.keyid'):
        keyid = __salt__['config.option']('vpc.keyid')

    try:
        conn = boto.vpc.connect_to_region(region, aws_access_key_id=keyid,
                                          aws_secret_access_key=key)
    except boto.exception.NoAuthHandlerFound:
        log.error('No authentication credentials found when attempting to'
                  ' make boto VPC connection.')
        return None
    return conn


def describe(vpc_id=None, region=None, key=None, keyid=None, profile=None):
    '''
    Given a VPC ID describe it's properties.

    Returns a dictionary of interesting properties.
    CLI example::

    .. code-block:: bash

        salt myminion boto_vpc.describe vpc_id=vpc-123456

    '''
    conn = _get_conn(region, key, keyid, profile)
    _ret = dict(cidr_block=None,
                is_default=None,
                state=None,
                tags=None,
                dhcp_options_id=None,
                instance_tenancy=None)

    if not conn:
        return False

    if not vpc_id:
        raise SaltInvocationError('VPC ID needs to be specified.')

    try:
        filter_parameters = {'vpc_ids': vpc_id}

        vpcs = conn.get_all_vpcs(**filter_parameters)

        if vpcs:
            vpc = vpcs[0]  # Found!
            log.debug('Found VPC: {0}'.format(vpc.id))
            for k in _ret.keys():
                _ret[k] = getattr(vpc, k)
            return _ret

    except boto.exception.BotoServerError as e:
        log.error(e)
        return False


def _create_dhcp_options(conn, domain_name=None, domain_name_servers=None, ntp_servers=None, netbios_name_servers=None,
                         netbios_node_type=None):
    return conn.create_dhcp_options(domain_name=domain_name, domain_name_servers=domain_name_servers,
                                    ntp_servers=ntp_servers, netbios_name_servers=netbios_name_servers,
                                    netbios_node_type=netbios_node_type)


def _maybe_set_name_tag(name, obj):
    if name:
        obj.add_tag("Name", name)

        log.debug('{0} is now named as {1}'.format(obj, name))


def _maybe_set_tags(tags, obj):
    if tags:
        obj.add_tags(tags)

        log.debug('The following tags: {0} were added to {1}'.format(', '.join(tags), obj))<|MERGE_RESOLUTION|>--- conflicted
+++ resolved
@@ -39,10 +39,7 @@
 # Import Python libs
 import logging
 from distutils.version import LooseVersion as _LooseVersion  # pylint: disable=import-error,no-name-in-module
-<<<<<<< HEAD
 from salt.exceptions import SaltInvocationError, CommandExecutionError
-=======
->>>>>>> e09750e9
 
 log = logging.getLogger(__name__)
 
@@ -51,11 +48,7 @@
     # pylint: disable=import-error
     import boto
     import boto.vpc
-<<<<<<< HEAD
-    # pylint: disable=import-error
-=======
     # pylint: enable=import-error
->>>>>>> e09750e9
     logging.getLogger('boto').setLevel(logging.CRITICAL)
     HAS_BOTO = True
 except ImportError:
