--- conflicted
+++ resolved
@@ -23,16 +23,7 @@
     '''
     Only work on systems that are a proxy minion
     '''
-<<<<<<< HEAD
-    # Enable on these platforms only.
-    enable = set((
-        'RestExampleOS',
-        'proxy',
-    ))
-    if __grains__['os'] in enable:
-=======
     if __grains__['os'] == 'proxy':
->>>>>>> 0e37fb3b
         return __virtualname__
     return False
 
@@ -47,16 +38,10 @@
 
     .. code-block:: bash
 
-<<<<<<< HEAD
-        salt '*' service.start <service name>
-    '''
-    return __opts__['proxymodule']['rest_sample.service_start'](name)
-=======
         salt '*' service.get_all
     '''
     proxy_fn = 'rest_sample'+ '.service_list'
     return __opts__['proxymodule'][proxy_fn]()
->>>>>>> 0e37fb3b
 
 
 def list_():
@@ -69,15 +54,9 @@
 
     .. code-block:: bash
 
-<<<<<<< HEAD
-        salt '*' service.stop <service name>
-    '''
-    return __opts__['proxymodule']['rest_sample.service_stop'](name)
-=======
         salt '*' service.list
     '''
     return get_all()
->>>>>>> 0e37fb3b
 
 
 def start(name, sig=None):
@@ -90,18 +69,11 @@
 
     .. code-block:: bash
 
-<<<<<<< HEAD
-        salt '*' service.restart <service name>
-    '''
-
-    return __opts__['proxymodule']['rest_sample.service_restart'](name)
-=======
         salt '*' service.start <service name>
     '''
 
     proxy_fn = 'rest_sample'+ '.service_start'
     return __opts__['proxymodule'][proxy_fn](name)
->>>>>>> 0e37fb3b
 
 
 def stop(name, sig=None):
@@ -114,16 +86,10 @@
 
     .. code-block:: bash
 
-<<<<<<< HEAD
-        salt '*' service.status <service name>
-    '''
-    return __opts__['proxymodule']['rest_sample.service_status'](name)
-=======
         salt '*' service.stop <service name>
     '''
     proxy_fn = 'rest_sample'+ '.service_stop'
     return __opts__['proxymodule'][proxy_fn](name)
->>>>>>> 0e37fb3b
 
 
 def restart(name, sig=None):
@@ -154,11 +120,6 @@
 
     .. code-block:: bash
 
-<<<<<<< HEAD
-        salt '*' service.list <service name>
-    '''
-    return __opts__['proxymodule']['rest_sample.service_list']()
-=======
         salt '*' service.status <service name>
     '''
 
@@ -187,5 +148,4 @@
     .. versionadded:: 2015.8.1
 
     '''
-    return name == 'redbull'
->>>>>>> 0e37fb3b
+    return name == 'redbull'