--- conflicted
+++ resolved
@@ -234,13 +234,8 @@
              or salt.syspaths.BOOTSTRAP)
     # Exec the chroot command
     cmd = 'if type salt-minion; then exit 0; '
-<<<<<<< HEAD
-    cmd += 'else sh {0} -c /tmp; fi'.format(boot_)
-    return not __salt__['cmd.run_chroot'](mpt, cmd)['retcode']
-=======
     cmd += 'else sh {0} -c /tmp; fi'.format(salt.syspaths.BOOTSTRAP)
     return not __salt__['cmd.run_chroot'](mpt, cmd, python_shell=True)['retcode']
->>>>>>> b505c4ba
 
 
 def _check_resolv(mpt):
