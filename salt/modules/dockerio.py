--- conflicted
+++ resolved
@@ -405,14 +405,7 @@
             container_id = container.get('Id')
             if container_id:
                 inspect = _get_container_infos(container_id)
-<<<<<<< HEAD
-                container['detail'] = {}
-                for key, value in inspect.items():
-                    container['detail'][key] = value
-            ret.append(container)
-=======
                 container['detail'] = inspect.copy()
->>>>>>> 5292f5d6
 
     _valid(status, comment='All containers in out', out=containers)
 
