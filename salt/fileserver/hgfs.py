--- conflicted
+++ resolved
@@ -43,11 +43,7 @@
 import os
 import shutil
 from datetime import datetime
-<<<<<<< HEAD
-=======
-from salt._compat import text_type as _text_type
 from salt.exceptions import FileserverConfigError
->>>>>>> 5573b186
 
 VALID_BRANCH_METHODS = ('branches', 'bookmarks', 'mixed')
 PER_REMOTE_PARAMS = ('base', 'branch_method', 'mountpoint', 'root')
@@ -435,7 +431,7 @@
                     continue
             except TypeError:
                 # remote was non-string, try again
-                if not fnmatch.fnmatch(repo['url'], _text_type(remote)):
+                if not fnmatch.fnmatch(repo['url'], six.text_type(remote)):
                     continue
         success, failed = _do_clear_lock(repo)
         cleared.extend(success)
@@ -481,7 +477,7 @@
                     continue
             except TypeError:
                 # remote was non-string, try again
-                if not fnmatch.fnmatch(repo['url'], _text_type(remote)):
+                if not fnmatch.fnmatch(repo['url'], six.text_type(remote)):
                     continue
         success, failed = _do_lock(repo)
         locked.extend(success)
