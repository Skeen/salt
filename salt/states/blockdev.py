--- conflicted
+++ resolved
@@ -31,12 +31,10 @@
 # Import salt libs
 import salt.utils
 
-<<<<<<< HEAD
 __virtualname__ = 'blockdev'
-=======
+
 # Init logger
 log = logging.getLogger(__name__)
->>>>>>> 93562631
 
 
 def __virtual__():
@@ -151,24 +149,13 @@
         ret['result'] = None
         return ret
 
-<<<<<<< HEAD
     __salt__['blockdev.format'](name, fs_type, **kwargs)
     current_fs = __salt__['blockdev.fstype'](name)
-=======
-    cmd = 'mkfs -t {0} '.format(fs_type)
-    if 'inode_size' in kwargs:
-        if fs_type[:3] == 'ext':
-            cmd += '-i {0}'.format(kwargs['inode_size'])
-        elif fs_type == 'xfs':
-            cmd += '-i size={0} '.format(kwargs['inode_size'])
-    cmd += name
-    __salt__['cmd.run'](cmd).splitlines()
 
     # Repeat lsblk check up to 10 times with 3s sleeping between each
     # to avoid lsblk failing although mkfs has succeeded
     # see https://github.com/saltstack/salt/issues/25775
     for i in range(10):
->>>>>>> 93562631
 
         log.info('Check blk fstype attempt %s of 10', str(i+1))
         current_fs = _checkblk(name)
