--- conflicted
+++ resolved
@@ -66,29 +66,10 @@
 def __virtual__():
     """
     Only load if boto is available.
-<<<<<<< HEAD
-    '''
-    if 'boto_datapipeline.create_pipeline' in __salt__:
-        return 'boto_datapipeline'
-    return (False, 'boto_datapipeline module could not be loaded')
-
-
-def present(name, pipeline_objects=None,
-            pipeline_objects_from_pillars='boto_datapipeline_pipeline_objects',
-            parameter_objects=None,
-            parameter_objects_from_pillars='boto_datapipeline_parameter_objects',
-            parameter_values=None,
-            parameter_values_from_pillars='boto_datapipeline_parameter_values',
-            region=None,
-            key=None, keyid=None, profile=None):
-    '''
-=======
-    """
-    return (
-        "boto_datapipeline"
-        if "boto_datapipeline.create_pipeline" in __salt__
-        else False
-    )
+    """
+    if "boto_datapipeline.create_pipeline" in __salt__:
+        return "boto_datapipeline"
+    return (False, "boto_datapipeline module could not be loaded")
 
 
 def present(
@@ -105,7 +86,6 @@
     profile=None,
 ):
     """
->>>>>>> a670b4ae
     Ensure the data pipeline exists with matching definition.
 
     name
